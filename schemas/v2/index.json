--- conflicted
+++ resolved
@@ -570,8 +570,6 @@
                     "default": 2097152,
                     "minimum": 1
                 },
-<<<<<<< HEAD
-=======
                 "maxTrigramCount": {
                     "type": "integer",
                     "description": "The maximum amount of trigrams per document. Documents that exceed this maximum will not be indexed. Defaults to 20000",
@@ -583,7 +581,6 @@
                     "description": "Automatically delete stale repositories from the index. Defaults to true.",
                     "default": true
                 },
->>>>>>> 1b7ce39e
                 "reindexInterval": {
                     "type": "integer",
                     "description": "The interval (in milliseconds) at which the indexer should re-index all repositories. Repositories are always indexed when first added. Defaults to 1 hour (3600000 milliseconds).",
