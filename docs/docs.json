--- conflicted
+++ resolved
@@ -74,38 +74,11 @@
                                     "docs/configuration/auth/roles-and-permissions"
                                 ]
                             },
-                            "docs/configuration/transactional-emails"
+                            "docs/configuration/transactional-emails",
+                            "docs/configuration/structured-logging"
                         ]
                     },
                     {
-<<<<<<< HEAD
-                        "group": "Search",
-                        "pages": [
-                            "docs/search/syntax-reference",
-                            "docs/search/multi-branch-indexing",
-                            "docs/search/code-navigation",
-                            "docs/search/search-contexts"
-                        ]
-                    },
-                    {
-                        "group": "Agents",
-                        "pages": [
-                            "docs/agents/overview",
-                            "docs/agents/review-agent"
-                        ]
-                    },
-                    {
-                        "group": "More",
-                        "pages": [
-                            "docs/more/api-keys",
-                            "docs/more/roles-and-permissions",
-                            "docs/more/mcp-server",
-                            "docs/more/structured-logging"
-                        ]
-                    },
-                    {
-=======
->>>>>>> aa834a01
                         "group": "Upgrade",
                         "pages": [
                             "docs/upgrade/v3-to-v4-guide",
