--- conflicted
+++ resolved
@@ -41,30 +41,18 @@
 }
 ```
 
-<<<<<<< HEAD
-Configuration files must conform to the [JSON schema](https://raw.githubusercontent.com/sourcebot-dev/sourcebot/main/schemas/v3/index.json).
-
-When running Sourcebot, this file must be mounted in a volume that is accessible to the container, with it's path specified in the `CONFIG_FILE` environment variable. For example:
-=======
 Configuration files must conform to the [JSON schema](#schema-reference).
 
 When running Sourcebot, this file must be mounted in a volume that is accessible to the container, with it's path specified in the `CONFIG_PATH` environment variable. For example:
->>>>>>> 3db7b51d
 
 ```bash
 docker run \
     -v $(pwd)/config.json:/data/config.json \
-<<<<<<< HEAD
-    -e CONFIG_FILE=/data/config.json \
-=======
     -e CONFIG_PATH=/data/config.json \
->>>>>>> 3db7b51d
     ... \ # other config
     ghcr.io/sourcebot-dev/sourcebot:latest
 ```
 
-<<<<<<< HEAD
-=======
 Sourcebot performs syncing in the background. Syncing consists of two steps:
 1. Fetch the latest changes from `HEAD` (and any [additional branches](/docs/features/search/multi-branch-indexing)) from the code host.
 2. Re-indexes the repository.
@@ -82,7 +70,6 @@
     src="https://framerusercontent.com/assets/7YyxK8ctPEy9Rf68X2kIdMI.mp4"
 ></video>
 
->>>>>>> 3db7b51d
 ## Getting started
 ---
 
