--- conflicted
+++ resolved
@@ -27,13 +27,9 @@
 | `SMTP_CONNECTION_URL` | `-` | <p>The url to the SMTP service used for sending transactional emails. See [this doc](/docs/configuration/transactional-emails) for more info.</p> |
 | `SOURCEBOT_ENCRYPTION_KEY` | Automatically generated at startup if no value is provided. Generated using `openssl rand -base64 24` | <p>Used to encrypt connection secrets and generate API keys.</p> |
 | `SOURCEBOT_LOG_LEVEL` | `info` | <p>The Sourcebot logging level. Valid values are `debug`, `info`, `warn`, `error`, in order of severity.</p> |
-<<<<<<< HEAD
 | `SOURCEBOT_STRUCTURED_LOGGING_ENABLED` | `false` | <p>Enables/disable structured JSON logging. See [this doc](/docs/configuration/transactional-emails) for more info.</p> |
 | `SOURCEBOT_STRUCTURED_LOGGING_FILE` | - | <p>Optional file to log to if structured logging is enabled</p> | 
-| `SOURCEBOT_TELEMETRY_DISABLED` | `false` | <p>Enables/disables telemetry collection in Sourcebot. See [this doc](/docs/more/structured-logging) for more info.</p> |
-=======
 | `SOURCEBOT_TELEMETRY_DISABLED` | `false` | <p>Enables/disables telemetry collection in Sourcebot. See [this doc](/docs/overview.mdx#telemetry) for more info.</p> |
->>>>>>> aa834a01
 | `TOTAL_MAX_MATCH_COUNT` | `100000` | <p>The maximum number of matches per query</p> |
 | `ZOEKT_MAX_WALL_TIME_MS` | `10000` | <p>The maximum real world duration (in milliseconds) per zoekt query</p> | 
 
