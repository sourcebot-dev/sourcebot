{/* THIS IS A AUTO-GENERATED FILE. DO NOT MODIFY MANUALLY! */}
```json
{
  "$schema": "http://json-schema.org/draft-07/schema#",
  "type": "object",
  "title": "AzureDevOpsConnectionConfig",
  "properties": {
    "type": {
      "const": "azuredevops",
      "description": "Azure DevOps Configuration"
    },
    "token": {
      "description": "A Personal Access Token (PAT).",
      "anyOf": [
        {
          "type": "object",
          "properties": {
            "env": {
<<<<<<< HEAD
=======
              "type": "string",
              "description": "The name of the environment variable that contains the token."
            }
          },
          "required": [
            "env"
          ],
          "additionalProperties": false
        },
        {
          "type": "object",
          "properties": {
            "googleCloudSecret": {
>>>>>>> 26ec7af7
              "type": "string",
              "description": "The resource name of a Google Cloud secret. Must be in the format `projects/<project-id>/secrets/<secret-name>/versions/<version-id>`. See https://cloud.google.com/secret-manager/docs/creating-and-accessing-secrets"
            }
          },
          "required": [
            "googleCloudSecret"
          ],
          "additionalProperties": false
        }
      ]
    },
    "url": {
      "type": "string",
      "format": "url",
      "default": "https://dev.azure.com",
      "description": "The URL of the Azure DevOps host. For Azure DevOps Cloud, use https://dev.azure.com. For Azure DevOps Server, use your server URL.",
      "examples": [
        "https://dev.azure.com",
        "https://azuredevops.example.com"
      ],
      "pattern": "^https?:\\/\\/[^\\s/$.?#].[^\\s]*$"
    },
    "deploymentType": {
      "type": "string",
      "enum": [
        "cloud",
        "server"
      ],
      "description": "The type of Azure DevOps deployment"
    },
    "useTfsPath": {
      "type": "boolean",
      "default": false,
      "description": "Use legacy TFS path format (/tfs) in API URLs. Required for older TFS installations (TFS 2018 and earlier). When true, API URLs will include /tfs in the path (e.g., https://server/tfs/collection/_apis/...)."
    },
    "orgs": {
      "type": "array",
      "items": {
        "type": "string",
        "pattern": "^[\\w.-]+$"
      },
      "default": [],
      "examples": [
        [
          "my-org"
        ]
      ],
      "description": "List of organizations to sync with. For Cloud, this is the organization name. For Server, this is the collection name. All projects and repositories visible to the provided `token` will be synced, unless explicitly defined in the `exclude` property."
    },
    "projects": {
      "type": "array",
      "items": {
        "type": "string",
        "pattern": "^[\\w.-]+\\/[\\w.-]+$"
      },
      "default": [],
      "examples": [
        [
          "my-org/my-project",
          "my-collection/my-project"
        ]
      ],
      "description": "List of specific projects to sync with. Expected to be formatted as '{orgName}/{projectName}' for Cloud or '{collectionName}/{projectName}' for Server."
    },
    "repos": {
      "type": "array",
      "items": {
        "type": "string",
        "pattern": "^[\\w.-]+\\/[\\w.-]+\\/[\\w.-]+$"
      },
      "default": [],
      "examples": [
        [
          "my-org/my-project/my-repo"
        ]
      ],
      "description": "List of individual repositories to sync with. Expected to be formatted as '{orgName}/{projectName}/{repoName}'."
    },
    "exclude": {
      "type": "object",
      "properties": {
        "disabled": {
          "type": "boolean",
          "default": false,
          "description": "Exclude disabled repositories from syncing."
        },
        "repos": {
          "type": "array",
          "items": {
            "type": "string"
          },
          "default": [],
          "description": "List of repositories to exclude from syncing. Glob patterns are supported."
        },
        "projects": {
          "type": "array",
          "items": {
            "type": "string"
          },
          "default": [],
          "description": "List of projects to exclude from syncing. Glob patterns are supported."
        },
        "size": {
          "type": "object",
          "description": "Exclude repositories based on their size.",
          "properties": {
            "min": {
              "type": "integer",
              "description": "Minimum repository size (in bytes) to sync (inclusive). Repositories less than this size will be excluded from syncing."
            },
            "max": {
              "type": "integer",
              "description": "Maximum repository size (in bytes) to sync (inclusive). Repositories greater than this size will be excluded from syncing."
            }
          },
          "additionalProperties": false
        }
      },
      "additionalProperties": false
    },
    "revisions": {
      "type": "object",
      "description": "The revisions (branches, tags) that should be included when indexing. The default branch (HEAD) is always indexed. A maximum of 64 revisions can be indexed, with any additional revisions being ignored.",
      "properties": {
        "branches": {
          "type": "array",
          "description": "List of branches to include when indexing. For a given repo, only the branches that exist on the repo's remote *and* match at least one of the provided `branches` will be indexed. The default branch (HEAD) is always indexed. Glob patterns are supported. A maximum of 64 branches can be indexed, with any additional branches being ignored.",
          "items": {
            "type": "string"
          },
          "examples": [
            [
              "main",
              "release/*"
            ],
            [
              "**"
            ]
          ],
          "default": []
        },
        "tags": {
          "type": "array",
          "description": "List of tags to include when indexing. For a given repo, only the tags that exist on the repo's remote *and* match at least one of the provided `tags` will be indexed. Glob patterns are supported. A maximum of 64 tags can be indexed, with any additional tags being ignored.",
          "items": {
            "type": "string"
          },
          "examples": [
            [
              "latest",
              "v2.*.*"
            ],
            [
              "**"
            ]
          ],
          "default": []
        }
      },
      "additionalProperties": false
    }
  },
  "required": [
    "type",
    "token",
    "deploymentType"
  ],
  "additionalProperties": false
}
```<|MERGE_RESOLUTION|>--- conflicted
+++ resolved
@@ -16,8 +16,6 @@
           "type": "object",
           "properties": {
             "env": {
-<<<<<<< HEAD
-=======
               "type": "string",
               "description": "The name of the environment variable that contains the token."
             }
@@ -31,7 +29,6 @@
           "type": "object",
           "properties": {
             "googleCloudSecret": {
->>>>>>> 26ec7af7
               "type": "string",
               "description": "The resource name of a Google Cloud secret. Must be in the format `projects/<project-id>/secrets/<secret-name>/versions/<version-id>`. See https://cloud.google.com/secret-manager/docs/creating-and-accessing-secrets"
             }
