#!/bin/sh
set -e

echo -e "\e[34m[Info] Sourcebot version: $SOURCEBOT_VERSION\e[0m"

# If we don't have a PostHog key, then we need to disable telemetry.
if [ -z "$POSTHOG_PAPIK" ]; then
    echo -e "\e[33m[Warning] POSTHOG_PAPIK was not set. Setting SOURCEBOT_TELEMETRY_DISABLED.\e[0m"
    export SOURCEBOT_TELEMETRY_DISABLED=1
fi

# Issue a info message about telemetry
if [ ! -z "$SOURCEBOT_TELEMETRY_DISABLED" ]; then
    echo -e "\e[34m[Info] Disabling telemetry since SOURCEBOT_TELEMETRY_DISABLED was set.\e[0m"
fi

# Check if DATA_CACHE_DIR exists, if not create it
if [ ! -d "$DATA_CACHE_DIR" ]; then
    mkdir -p "$DATA_CACHE_DIR"
fi

# Check if DB_DATA_DIR exists, if not initialize it
if [ ! -d "$DB_DATA_DIR" ]; then
    echo -e "\e[34m[Info] Initializing database at $DB_DATA_DIR...\e[0m"
    mkdir -p $DB_DATA_DIR && chown -R postgres:postgres "$DB_DATA_DIR"
    su postgres -c "initdb -D $DB_DATA_DIR"
fi

if [ -z "$SOURCEBOT_ENCRYPTION_KEY" ]; then
    echo -e "\e[33m[Warning] SOURCEBOT_ENCRYPTION_KEY is not set.\e[0m"

    if [ -f "$DATA_CACHE_DIR/.secret" ]; then
        echo -e "\e[34m[Info] Loading environment variables from $DATA_CACHE_DIR/.secret\e[0m"
    else
        echo -e "\e[34m[Info] Generating a new encryption key...\e[0m"
        SOURCEBOT_ENCRYPTION_KEY=$(openssl rand -base64 24)
        echo "SOURCEBOT_ENCRYPTION_KEY=\"$SOURCEBOT_ENCRYPTION_KEY\"" >> "$DATA_CACHE_DIR/.secret"
    fi

    set -a
    . "$DATA_CACHE_DIR/.secret"
    set +a
fi

# @see : https://authjs.dev/getting-started/deployment#auth_secret
if [ -z "$AUTH_SECRET" ]; then
    echo -e "\e[33m[Warning] AUTH_SECRET is not set.\e[0m"

    if [ -f "$DATA_CACHE_DIR/.authjs-secret" ]; then
        echo -e "\e[34m[Info] Loading environment variables from $DATA_CACHE_DIR/.authjs-secret\e[0m"
    else
        echo -e "\e[34m[Info] Generating a new encryption key...\e[0m"
        AUTH_SECRET=$(openssl rand -base64 33)
        echo "AUTH_SECRET=\"$AUTH_SECRET\"" >> "$DATA_CACHE_DIR/.authjs-secret"
    fi

    set -a
    . "$DATA_CACHE_DIR/.authjs-secret"
    set +a
fi

# In order to detect if this is the first run, we create a `.installed` file in
# the cache directory.
FIRST_RUN_FILE="$DATA_CACHE_DIR/.installedv2"

if [ ! -f "$FIRST_RUN_FILE" ]; then
    touch "$FIRST_RUN_FILE"
    export SOURCEBOT_INSTALL_ID=$(uuidgen)
    
    # If this is our first run, send a `install` event to PostHog
    # (if telemetry is enabled)
    if [ -z "$SOURCEBOT_TELEMETRY_DISABLED" ]; then
        if ! ( curl -L --output /dev/null --silent --fail --header "Content-Type: application/json" -d '{
            "api_key": "'"$POSTHOG_PAPIK"'",
            "event": "install",
            "distinct_id": "'"$SOURCEBOT_INSTALL_ID"'",
            "properties": {
                "sourcebot_version": "'"$SOURCEBOT_VERSION"'"
            }
        }' https://us.i.posthog.com/capture/ ) then
            echo -e "\e[33m[Warning] Failed to send install event.\e[0m"
        fi
    fi
else
    export SOURCEBOT_INSTALL_ID=$(cat "$FIRST_RUN_FILE" | jq -r '.install_id')
    PREVIOUS_VERSION=$(cat "$FIRST_RUN_FILE" | jq -r '.version')

    # If the version has changed, we assume an upgrade has occurred.
    if [ "$PREVIOUS_VERSION" != "$SOURCEBOT_VERSION" ]; then
        echo -e "\e[34m[Info] Upgraded from version $PREVIOUS_VERSION to $SOURCEBOT_VERSION\e[0m"

        if [ -z "$SOURCEBOT_TELEMETRY_DISABLED" ]; then
            if ! ( curl -L --output /dev/null --silent --fail --header "Content-Type: application/json" -d '{
                "api_key": "'"$POSTHOG_PAPIK"'",
                "event": "upgrade",
                "distinct_id": "'"$SOURCEBOT_INSTALL_ID"'",
                "properties": {
                    "from_version": "'"$PREVIOUS_VERSION"'",
                    "to_version": "'"$SOURCEBOT_VERSION"'"
                }
            }' https://us.i.posthog.com/capture/ ) then
                echo -e "\e[33m[Warning] Failed to send upgrade event.\e[0m"
            fi
        fi
    fi
fi

echo "{\"version\": \"$SOURCEBOT_VERSION\", \"install_id\": \"$SOURCEBOT_INSTALL_ID\"}" > "$FIRST_RUN_FILE"


# Update NextJs public env variables w/o requiring a rebuild.
# @see: https://phase.dev/blog/nextjs-public-runtime-variables/
{
    # Infer NEXT_PUBLIC_SOURCEBOT_TELEMETRY_DISABLED if it is not set
    if [ -z "$NEXT_PUBLIC_SOURCEBOT_TELEMETRY_DISABLED" ] && [ ! -z "$SOURCEBOT_TELEMETRY_DISABLED" ]; then
        export NEXT_PUBLIC_SOURCEBOT_TELEMETRY_DISABLED="$SOURCEBOT_TELEMETRY_DISABLED"
    fi

    # Infer NEXT_PUBLIC_SOURCEBOT_VERSION if it is not set
    if [ -z "$NEXT_PUBLIC_SOURCEBOT_VERSION" ] && [ ! -z "$SOURCEBOT_VERSION" ]; then
        export NEXT_PUBLIC_SOURCEBOT_VERSION="$SOURCEBOT_VERSION"
    fi

    # Infer NEXT_PUBLIC_PUBLIC_SEARCH_DEMO if it is not set
    if [ -z "$NEXT_PUBLIC_PUBLIC_SEARCH_DEMO" ] && [ ! -z "$PUBLIC_SEARCH_DEMO" ]; then
        export NEXT_PUBLIC_PUBLIC_SEARCH_DEMO="$PUBLIC_SEARCH_DEMO"
    fi

    # Always infer NEXT_PUBLIC_POSTHOG_PAPIK
    export NEXT_PUBLIC_POSTHOG_PAPIK="$POSTHOG_PAPIK"

    # Always infer NEXT_PUBLIC_STRIPE_PUBLISHABLE_KEY
    export NEXT_PUBLIC_STRIPE_PUBLISHABLE_KEY="$STRIPE_PUBLISHABLE_KEY"

    # Always infer NEXT_PUBLIC_SENTRY_ENVIRONMENT
    export NEXT_PUBLIC_SENTRY_ENVIRONMENT="$SENTRY_ENVIRONMENT"

    # Always infer NEXT_PUBLIC_SENTRY_WEBAPP_DSN
    export NEXT_PUBLIC_SENTRY_WEBAPP_DSN="$SENTRY_WEBAPP_DSN"

    # Iterate over all .js files in .next & public, making substitutions for the `BAKED_` sentinal values
    # with their actual desired runtime value.
    find /app/packages/web/public /app/packages/web/.next -type f -name "*.js" |
    while read file; do
        sed -i "s|BAKED_NEXT_PUBLIC_SOURCEBOT_TELEMETRY_DISABLED|${NEXT_PUBLIC_SOURCEBOT_TELEMETRY_DISABLED}|g" "$file"
        sed -i "s|BAKED_NEXT_PUBLIC_SOURCEBOT_VERSION|${NEXT_PUBLIC_SOURCEBOT_VERSION}|g" "$file"
        sed -i "s|BAKED_NEXT_PUBLIC_POSTHOG_PAPIK|${NEXT_PUBLIC_POSTHOG_PAPIK}|g" "$file"
<<<<<<< HEAD
        sed -i "s|BAKED_NEXT_PUBLIC_STRIPE_PUBLISHABLE_KEY|${NEXT_PUBLIC_STRIPE_PUBLISHABLE_KEY}|g" "$file"
        sed -i "s|BAKED_NEXT_PUBLIC_SENTRY_ENVIRONMENT|${NEXT_PUBLIC_SENTRY_ENVIRONMENT}|g" "$file"
        sed -i "s|BAKED_NEXT_PUBLIC_SENTRY_WEBAPP_DSN|${NEXT_PUBLIC_SENTRY_WEBAPP_DSN}|g" "$file"
=======
        sed -i "s|BAKED_NEXT_PUBLIC_PUBLIC_SEARCH_DEMO|${NEXT_PUBLIC_PUBLIC_SEARCH_DEMO}|g" "$file"
>>>>>>> 1b7ce39e
    done
}

# @nocheckin: This was interfering with the the `matcher` regex in middleware.ts,
# causing regular expressions parsing errors when making a request. It's unclear
# why exactly this was happening, but it's likely due to a bad replacement happening
# in the `sed` command.
#
# # Update specifically NEXT_PUBLIC_DOMAIN_SUB_PATH w/o requiring a rebuild.
# # Ultimately, the DOMAIN_SUB_PATH sets the `basePath` param in the next.config.mjs.
# # Similar to above, we pass in a `BAKED_` sentinal value into next.config.mjs at build
# # time. Unlike above, the `basePath` configuration is set in files other than just javascript
# # code (e.g., manifest files, css files, etc.), so this section has subtle differences.
# #
# # @see: https://nextjs.org/docs/app/api-reference/next-config-js/basePath
# # @see: https://phase.dev/blog/nextjs-public-runtime-variables/
# {
#     if [ ! -z "$DOMAIN_SUB_PATH" ]; then
#         # If the sub-path is "/", this creates problems with certain replacements. For example:
#         # /BAKED_NEXT_PUBLIC_DOMAIN_SUB_PATH/_next/image -> //_next/image (notice the double slash...)
#         # To get around this, we default to an empty sub-path, which is the default when no sub-path is defined.
#         if [ "$DOMAIN_SUB_PATH" = "/" ]; then
#             DOMAIN_SUB_PATH=""

#         # Otherwise, we need to ensure that the sub-path starts with a slash, since this is a requirement
#         # for the basePath property. For example, assume DOMAIN_SUB_PATH=/bot, then:
#         # /BAKED_NEXT_PUBLIC_DOMAIN_SUB_PATH/_next/image -> /bot/_next/image
#         elif [[ ! "$DOMAIN_SUB_PATH" =~ ^/ ]]; then
#             DOMAIN_SUB_PATH="/$DOMAIN_SUB_PATH"
#         fi
#     fi

#     if [ ! -z "$DOMAIN_SUB_PATH" ]; then
#         echo -e "\e[34m[Info] DOMAIN_SUB_PATH was set to "$DOMAIN_SUB_PATH". Overriding default path.\e[0m"
#     fi

#     # Always set NEXT_PUBLIC_DOMAIN_SUB_PATH to DOMAIN_SUB_PATH (even if it is empty!!)
#     export NEXT_PUBLIC_DOMAIN_SUB_PATH="$DOMAIN_SUB_PATH"

#     # Iterate over _all_ files in the web directory, making substitutions for the `BAKED_` sentinal values
#     # with their actual desired runtime value.
#     find /app/packages/web -type f |
#     while read file; do
#         # @note: the leading "/" is required here as it is included at build time. See Dockerfile.
#         sed -i "s|/BAKED_NEXT_PUBLIC_DOMAIN_SUB_PATH|${NEXT_PUBLIC_DOMAIN_SUB_PATH}|g" "$file"
#     done
# }

# Upload sourcemaps to Sentry
# @nocheckin
su -c "sentry-cli login --auth-token $SENTRY_AUTH_TOKEN"
su -c "sentry-cli sourcemaps inject --org sourcebot --project backend /app/packages/backend/dist"
su -c "sentry-cli sourcemaps upload --org sourcebot --project backend /app/packages/backend/dist"


# Start the database and wait for it to be ready before starting any other service
if [ "$DATABASE_URL" = "postgresql://postgres@localhost:5432/sourcebot" ]; then
    su postgres -c "postgres -D $DB_DATA_DIR" &
    until pg_isready -h localhost -p 5432 -U postgres; do
        echo -e "\e[34m[Info] Waiting for the database to be ready...\e[0m"
        sleep 1
    done

    # Check if the database already exists, and create it if it dne
    EXISTING_DB=$(psql -U postgres -tAc "SELECT 1 FROM pg_database WHERE datname = '$DB_NAME'")

    if [ "$EXISTING_DB" = "1" ]; then
        echo "Database '$DB_NAME' already exists; skipping creation."
    else
        echo "Creating database '$DB_NAME'..."
        psql -U postgres -c "CREATE DATABASE \"$DB_NAME\""
    fi
fi

# Run a Database migration
echo -e "\e[34m[Info] Running database migration...\e[0m"
yarn workspace @sourcebot/db prisma:migrate:prod

# Create the log directory
mkdir -p /var/log/sourcebot

# Run supervisord
exec supervisord -c /etc/supervisor/conf.d/supervisord.conf<|MERGE_RESOLUTION|>--- conflicted
+++ resolved
@@ -145,13 +145,10 @@
         sed -i "s|BAKED_NEXT_PUBLIC_SOURCEBOT_TELEMETRY_DISABLED|${NEXT_PUBLIC_SOURCEBOT_TELEMETRY_DISABLED}|g" "$file"
         sed -i "s|BAKED_NEXT_PUBLIC_SOURCEBOT_VERSION|${NEXT_PUBLIC_SOURCEBOT_VERSION}|g" "$file"
         sed -i "s|BAKED_NEXT_PUBLIC_POSTHOG_PAPIK|${NEXT_PUBLIC_POSTHOG_PAPIK}|g" "$file"
-<<<<<<< HEAD
         sed -i "s|BAKED_NEXT_PUBLIC_STRIPE_PUBLISHABLE_KEY|${NEXT_PUBLIC_STRIPE_PUBLISHABLE_KEY}|g" "$file"
         sed -i "s|BAKED_NEXT_PUBLIC_SENTRY_ENVIRONMENT|${NEXT_PUBLIC_SENTRY_ENVIRONMENT}|g" "$file"
         sed -i "s|BAKED_NEXT_PUBLIC_SENTRY_WEBAPP_DSN|${NEXT_PUBLIC_SENTRY_WEBAPP_DSN}|g" "$file"
-=======
         sed -i "s|BAKED_NEXT_PUBLIC_PUBLIC_SEARCH_DEMO|${NEXT_PUBLIC_PUBLIC_SEARCH_DEMO}|g" "$file"
->>>>>>> 1b7ce39e
     done
 }
 
