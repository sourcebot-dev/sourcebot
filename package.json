--- conflicted
+++ resolved
@@ -12,12 +12,9 @@
         "dev:zoekt": "yarn with-env zoekt-webserver -index .sourcebot/index -rpc",
         "dev:backend": "yarn with-env yarn workspace @sourcebot/backend dev:watch",
         "dev:web": "yarn with-env yarn workspace @sourcebot/web dev",
-<<<<<<< HEAD
         "dev:review-agent": "yarn with-env yarn workspace @sourcebot/review-agent dev",
-=======
         "watch:mcp": "yarn workspace @sourcebot/mcp build:watch",
         "watch:schemas": "yarn workspace @sourcebot/schemas watch",
->>>>>>> 53a93081
         "dev:prisma:migrate:dev": "yarn with-env yarn workspace @sourcebot/db prisma:migrate:dev",
         "dev:prisma:studio": "yarn with-env yarn workspace @sourcebot/db prisma:studio",
         "dev:prisma:migrate:reset": "yarn with-env yarn workspace @sourcebot/db prisma:migrate:reset",
