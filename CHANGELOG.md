# Changelog

All notable changes to this project will be documented in this file.

The format is based on [Keep a Changelog](https://keepachangelog.com/en/1.1.0/),
and this project adheres to [Semantic Versioning](https://semver.org/spec/v2.0.0.html).

## [Unreleased]

### Added
- Added seperate page for signup. [#311](https://github.com/sourcebot-dev/sourcebot/pull/331)
<<<<<<< HEAD
- Fix repo images in authed instance case and add manifest json. [#332](https://github.com/sourcebot-dev/sourcebot/pull/332)
=======
- Added encryption logic for license keys. [#335](https://github.com/sourcebot-dev/sourcebot/pull/335)
>>>>>>> 397262ec

## [4.1.1] - 2025-06-03

### Added
- Added copy button for filenames. [#328](https://github.com/sourcebot-dev/sourcebot/pull/328)
- Added development docker compose file. [#328](https://github.com/sourcebot-dev/sourcebot/pull/328)
- Added keyboard shortcuts for find all refs / go to def. [#329](https://github.com/sourcebot-dev/sourcebot/pull/329)
- Added GCP IAP JIT provisioning. [#330](https://github.com/sourcebot-dev/sourcebot/pull/330)

### Fixed
- Fixed issue with the symbol hover popover clipping at the top of the page. [#326](https://github.com/sourcebot-dev/sourcebot/pull/326)
- Fixed slow rendering issue with large reference/definition lists. [#327](https://github.com/sourcebot-dev/sourcebot/pull/327)

## [4.1.0] - 2025-06-02

### Added
- Added structured logging support. [#323](https://github.com/sourcebot-dev/sourcebot/pull/323)

### Fixed
- Fixed issue where new oauth providers weren't being display in the login page. [commit](https://github.com/sourcebot-dev/sourcebot/commit/a2e06266dbe5e5ad4c2c3f730c73d64edecedcf7)
- Fixed client side "mark decorations may not be empty" error when viewing certain files. [#325](https://github.com/sourcebot-dev/sourcebot/pull/325)
- Fixed issue where the symbol hover popover would not appear for large source files. [#325](https://github.com/sourcebot-dev/sourcebot/pull/325)


## [4.0.1] - 2025-05-28

### Fixed
- Fixed issue with how entitlements are resolved for cloud. [#319](https://github.com/sourcebot-dev/sourcebot/pull/319)

## [4.0.0] - 2025-05-28

Sourcebot V4 introduces authentication, performance improvements and code navigation. Checkout the [migration guide](https://docs.sourcebot.dev/docs/upgrade/v3-to-v4-guide) for information on upgrading your instance to v4.

### Changed
- [**Breaking Change**] Authentication is now required by default. Notes:
  - When setting up your instance, email / password login will be the default authentication provider.
  - The first user that logs into the instance is given the `owner` role. ([docs](https://docs.sourcebot.dev/docs/configuration/auth/roles-and-permissions)).
  - Subsequent users can request to join the instance. The `owner` can approve / deny requests to join the instance via `Settings` > `Members` > `Pending Requests`.
  - If a user is approved to join the instance, they are given the `member` role.
  - Additional login providers, including email links and SSO, can be configured with additional environment variables. ([docs](https://docs.sourcebot.dev/docs/configuration/auth/overview)).
- Clicking on a search result now takes you to the `/browse` view. Files can still be previewed by clicking the "Preview" button or holding `Cmd` / `Ctrl` when clicking on a search result. [#315](https://github.com/sourcebot-dev/sourcebot/pull/315)

### Added
- [Sourcebot EE] Added search-based code navigation, allowing you to jump between symbol definition and references when viewing source files. [Read the documentation](https://docs.sourcebot.dev/docs/features/code-navigation). [#315](https://github.com/sourcebot-dev/sourcebot/pull/315)
- Added collapsible filter panel. [#315](https://github.com/sourcebot-dev/sourcebot/pull/315)
- Added Sourcebot API key management for external clients. [#311](https://github.com/sourcebot-dev/sourcebot/pull/311)

### Fixed
- Improved scroll performance for large numbers of search results. [#315](https://github.com/sourcebot-dev/sourcebot/pull/315)

## [3.2.1] - 2025-05-15

### Added
- Added support for indexing generic git hosts given a remote clone url or local path. [#307](https://github.com/sourcebot-dev/sourcebot/pull/307)

## [3.2.0] - 2025-05-12

### Added
- Added AI code review agent [#298](https://github.com/sourcebot-dev/sourcebot/pull/298). Checkout the [docs](https://docs.sourcebot.dev/docs/features/agents/review-agent) for more information.

### Fixed
- Fixed issue with repos appearing in the carousel when they fail indexing for the first time. [#305](https://github.com/sourcebot-dev/sourcebot/pull/305)
- Align gitea clone_url with gitea host url [#303](https://github.com/sourcebot-dev/sourcebot/pull/303)

## [3.1.4] - 2025-05-10

### Fixed
- Added better error handling to git operations

## [3.1.3] - 2025-05-07

### Fixed
- Fixes bug with repos not being visible in the homepage carousel when re-indexing. [#294](https://github.com/sourcebot-dev/sourcebot/pull/294)

### Added
- Added special `*` value for `rev:` to allow searching across all branches. [#281](https://github.com/sourcebot-dev/sourcebot/pull/281)
- Added the Sourcebot Model Context Protocol (MCP) server in [packages/mcp](./packages/mcp/README.md) to allow LLMs to interface with Sourcebot. Checkout the npm package [here](https://www.npmjs.com/package/@sourcebot/mcp). [#292](https://github.com/sourcebot-dev/sourcebot/pull/292)

## [3.1.2] - 2025-04-30

### Added
- Added `exclude.readOnly` and `exclude.hidden` options to Gerrit connection config. [#280](https://github.com/sourcebot-dev/sourcebot/pull/280)

### Fixes
- Fixes regression introduced in v3.1.0 that causes auth errors with GitHub. [#288](https://github.com/sourcebot-dev/sourcebot/pull/288)

## [3.1.1] - 2025-04-28

### Changed
- Changed the filter panel to embed the filter selection state in the query params. [#276](https://github.com/sourcebot-dev/sourcebot/pull/276)

## [3.1.0] - 2025-04-25

### Added
- [Sourcebot EE] Added search contexts, user-defined groupings of repositories that help focus searches on specific areas of a codebase. [#273](https://github.com/sourcebot-dev/sourcebot/pull/273)
- Added support for Bitbucket Cloud and Bitbucket Data Center connections. [#275](https://github.com/sourcebot-dev/sourcebot/pull/275)


## [3.0.4] - 2025-04-12

### Fixes
- Fix issue with gerrit gitiles web urls not being correctly formatted

## [3.0.3] - 2025-04-10

### Fixes
- Prevent database in container from being initialized and started if we're using an external database [#267](https://github.com/sourcebot-dev/sourcebot/pull/267)

### Added
- Add additional logging for repo and connection syncing, and display proper names instead of ids

## [3.0.2] - 2025-04-04

### Fixes
- Change connection manager upsert timeout to 5 minutes
- Fix issue with repo display names being poorly formatted, especially for gerrit. ([#259](https://github.com/sourcebot-dev/sourcebot/pull/259))

### Added
- Added config setting `resyncConnectionIntervalMs` to control how often a connection should be re-synced. ([#260](https://github.com/sourcebot-dev/sourcebot/pull/260))

## [3.0.1] - 2025-04-01

### Fixes
- Fix issue with match highlighting not appearing when first clicking on a search result. ([#255](https://github.com/sourcebot-dev/sourcebot/issues/255))

## [3.0.0] - 2025-04-01

Sourcebot v3 is here and brings a number of structural changes to the tool's foundation, including a SQL database, parallelized indexing, authentication support, multitenancy, and more. Checkout the [migration guide](https://docs.sourcebot.dev/docs/upgrade/v2-to-v3-guide) for information on upgrading your instance to v3.

### Changed
- [**Breaking Change**] Changed the config schema such that connection objects are specified in the `connection` map, instead of the `repos` array. [See migration guide](https://docs.sourcebot.dev/docs/upgrade/v2-to-v3-guide).
- Updated the tool's color-palette in dark mode.

### Added
- Added parallelized repo indexing and connection syncing via Redis & BullMQ. See the [architecture overview](https://docs.sourcebot.dev/docs/overview#architecture).
- Added repo indexing progress indicators in the navbar.
- Added authentication support via OAuth or email/password. For instructions on enabling, see [this doc](https://docs.sourcebot.dev/docs/configuration/auth/overview).
- Added the following UI for managing your deployment when **[auth is enabled](https://docs.sourcebot.dev/docs/configuration/auth/overview)**:
  - connection management: create and manage your JSON configs via a integrated web-editor.
  - secrets: import personal access tokens (PAT) into Sourcebot (AES-256 encrypted). Reference secrets in your connection config by name.
  - team & invite management: invite users to your instance to give them access. Configure team [roles & permissions](https://docs.sourcebot.dev/docs/configuration/auth/roles-and-permissions).
- Added multi-tenancy support. See [this doc](https://docs.sourcebot.dev/self-hosting/more/tenancy).

### Removed
- [**Breaking Change**] Removed `db.json` in favour of a Postgres database for transactional workloads. See the [architecture overview](https://docs.sourcebot.dev/self-hosting/overview#architecture).
- [**Breaking Change**] Removed local folder & arbitrary .git repo support. If your deployment depended on these features, please [open a discussion](https://github.com/sourcebot-dev/sourcebot/discussions/categories/support) and let us know.
- [**Breaking Chnage**] Removed ability to specify a `token` as a string literal from the schema.
- [**Breaking Change**] Removed support for `DOMAIN_SUB_PATH` configuration.


## [2.8.4] - 2025-03-14

### Fixed

- Fixed bug where Sourcebot Cloud card was shown to self-hosted users

## [2.8.3] - 2025-03-13

### Fixed

- Made syntax reference guide keyboard shortcut hints clickable. ([#229](https://github.com/sourcebot-dev/sourcebot/pull/229))

## [2.8.2] - 2025-02-20

### Fixed

- Remove `repo_synced` telemetry event.

## [2.8.1] - 2025-01-28

### Added

- Added `maxTrigramCount` to the config to control the maximum allowable of trigrams per document. 

### Fixed

- Fixed issue with version upgrade toast not appearing without a hard refresh. ([#179](https://github.com/sourcebot-dev/sourcebot/pull/179))

## [2.8.0] - 2025-01-17

### Added

- Added a syntax reference guide. The guide can be opened using the hotkey "Cmd + /" ("Ctrl + /" on Windows). ([#169](https://github.com/sourcebot-dev/sourcebot/pull/169))

## [2.7.1] - 2025-01-15

### Fixed

- Fixed issue where we crash on startup if the install / upgrade PostHog event fails to send. ([#159](https://github.com/sourcebot-dev/sourcebot/pull/159))
- Fixed issue with broken file links. ([#161](https://github.com/sourcebot-dev/sourcebot/pull/161))

## [2.7.0] - 2025-01-10

### Added

- Added support for creating share links to snippets of code. ([#149](https://github.com/sourcebot-dev/sourcebot/pull/149))
- Added support for indexing raw remote git repository. ([#152](https://github.com/sourcebot-dev/sourcebot/pull/152))

## [2.6.3] - 2024-12-18

### Added

- Added config option `settings.reindexInterval` and `settings.resyncInterval` to control how often the index should be re-indexed and re-synced. ([#134](https://github.com/sourcebot-dev/sourcebot/pull/134))
- Added `exclude.size` to the GitHub config to allow excluding repositories by size. ([#137](https://github.com/sourcebot-dev/sourcebot/pull/137))

### Fixed

- Fixed issue where config synchronization was failing entirely when a single api call fails. ([#142](https://github.com/sourcebot-dev/sourcebot/pull/142))
- Fixed 'directory not found' error in certain scenarios when deleting a repository. ([#136](https://github.com/sourcebot-dev/sourcebot/pull/136))

## [2.6.2] - 2024-12-13

### Added

- Added config support for filtering GitLab & GitHub repositories by topic. ([#121](https://github.com/sourcebot-dev/sourcebot/pull/121))
- Added additional language syntax support. ([#125](https://github.com/sourcebot-dev/sourcebot/pull/125))
- Added additional language icon support. ([#129](https://github.com/sourcebot-dev/sourcebot/pull/129))

### Changed

- Made language suggestions case insensitive. ([#124](https://github.com/sourcebot-dev/sourcebot/pull/124))
- Stale repositories are now automatically deleted from the index. This can be configured via `settings.autoDeleteStaleRepos` in the config. ([#128](https://github.com/sourcebot-dev/sourcebot/pull/128))

## [2.6.1] - 2024-12-09

### Added

- Added config option `settings.maxFileSize` to control the maximum file size zoekt will index. ([#118](https://github.com/sourcebot-dev/sourcebot/pull/118))

### Fixed
 
- Fixed syntax highlighting for zoekt query language. ([#115](https://github.com/sourcebot-dev/sourcebot/pull/115))
- Fixed issue with Gerrit repo fetching not paginating. ([#114](https://github.com/sourcebot-dev/sourcebot/pull/114))
- Fixed visual issues with filter panel. ([#105](https://github.com/sourcebot-dev/sourcebot/pull/105))

## [2.6.0] - 2024-12-02

### Added

- Gerrit support. ([#104](https://github.com/sourcebot-dev/sourcebot/pull/104))

## [2.5.4] - 2024-11-29

### Added

- Added search history to the search bar. ([#99](https://github.com/sourcebot-dev/sourcebot/pull/99))

## [2.5.3] - 2024-11-28

### Added

- Added symbol suggestions as suggestion type. ([#98](https://github.com/sourcebot-dev/sourcebot/pull/98))

## [2.5.2] - 2024-11-27

### Fixed

- Fixed issue where incorrect repository icons were shown occasionally in the filter panel. ([#95](https://github.com/sourcebot-dev/sourcebot/issues/95))
- Fixed homepage links not resolving correctly when DOMAIN_SUB_PATH is set. ([#96](https://github.com/sourcebot-dev/sourcebot/issues/96))

## [2.5.1] - 2024-11-26

### Added

- Added file suggestions as a suggestion type. ([#88](https://github.com/sourcebot-dev/sourcebot/pull/88))
- Added icon and link support for self-hosted repositories. ([#93](https://github.com/sourcebot-dev/sourcebot/pull/93))

### Changed

- Changed how PostHog telemetry key is passed into the docker image. ([#92](https://github.com/sourcebot-dev/sourcebot/pull/92))

## [2.5.0] - 2024-11-22

### Added

- Added search suggestions to the search bar. ([#85](https://github.com/sourcebot-dev/sourcebot/pull/85))

## [2.4.4] - 2024-11-20

### Added

- Added `DOMAIN_SUB_PATH` environment variable to allow overriding the default domain subpath. ([#74](https://github.com/sourcebot-dev/sourcebot/pull/74))
- Added option `all` to the GitLab index schema, allowing for indexing all projects in a self-hosted GitLab instance. ([#84](https://github.com/sourcebot-dev/sourcebot/pull/84)) 

## [2.4.3] - 2024-11-18

### Changed

- Bumped NodeJS version to v20. ([#78](https://github.com/sourcebot-dev/sourcebot/pull/78)) 

## [2.4.2] - 2024-11-14

### Added

- Added support for syntax highlighting in the search bar. ([#66](https://github.com/sourcebot-dev/sourcebot/pull/66))

### Changed

- Changed the `exclude.repo` property to support glob patterns. ([#70](https://github.com/sourcebot-dev/sourcebot/pull/70))

### Fixed

- Fixed issue with indexing failing for empty repositories. ([#73](https://github.com/sourcebot-dev/sourcebot/pull/73))
- Fixed typos in schema. ([#71](https://github.com/sourcebot-dev/sourcebot/pull/71))

## [2.4.1] - 2024-11-11

### Added

- Added additional telemetry events. ([#63](https://github.com/sourcebot-dev/sourcebot/pull/63))

## [2.4.0] - 2024-11-06

### Added

- Added support for indexing and searching repositories across multiple revisions (tag or branch). ([#58](https://github.com/sourcebot-dev/sourcebot/pull/58))

## [2.3.0] - 2024-11-01

### Added

- Local directory indexing support. ([#56](https://github.com/sourcebot-dev/sourcebot/pull/56))

## [2.2.0] - 2024-10-30

### Added

- Added filtering panel for filtering results by repository and by language. ([#48](https://github.com/sourcebot-dev/sourcebot/pull/48))

### Fixed

- Fixed issue with GitLab sub-projects not being included recursively. ([#54](https://github.com/sourcebot-dev/sourcebot/pull/54))
- Fixed slow rendering performance when rendering a large number of results. ([#52](https://github.com/sourcebot-dev/sourcebot/pull/52))
- Fixed issue with either `star_count` or `fork_count` not being included in the GitLab api response. ([#55](https://github.com/sourcebot-dev/sourcebot/issues/55))

## [2.1.1] - 2024-10-25

### Fixed

- Fixed issue with GitLab projects that are not owned but still visible by the provided `token` _not_ being synchronized. ([#51](https://github.com/sourcebot-dev/sourcebot/pull/51))

## [2.1.0] - 2024-10-22

### Added

- Gitea support ([#45](https://github.com/sourcebot-dev/sourcebot/pull/45))

## [2.0.2] - 2024-10-18

### Added

- Added a toast notification when a new Sourcebot version is available ([#44](https://github.com/sourcebot-dev/sourcebot/pull/44))

## [2.0.1] - 2024-10-17

### Added

- Added support for specifying urls for the `--configPath` option in the backend.

## [2.0.0] - 2024-10-17

### Added

- [**Breaking Change**] Added index schema v2. This new schema brings many quality of life features like clearer syntax, ability to specify individual `repos`, `projects`, `groups`, and `orgs`, and the ability to easily `exclude` repositories.
- Added a `SOURCEBOT_VERSION` build argument to the Docker image. ([#41](https://github.com/sourcebot-dev/sourcebot/pull/41))
- Added the `sourcebot_version` property to all PostHog events for versioned telemetry. ([#41](https://github.com/sourcebot-dev/sourcebot/pull/41)

## [1.0.3] - 2024-10-15

### Fixed

- Fixed issue with unicode characters not being displayed correctly ([#38](https://github.com/sourcebot-dev/sourcebot/pull/38))

## [1.0.2] - 2024-10-09

### Fixed

- Fixed issue with filtering by gitlab groups ([#36](https://github.com/sourcebot-dev/sourcebot/issues/36))


## [1.0.1] - 2024-10-03

### Added

- Added `GITLAB_HOSTNAME` and `GITHUB_HOSTNAME` environment variables to allow overriding the default hostnames for GitLab and GitHub.

## [1.0.0] - 2024-10-01

### Added

- Initial release<|MERGE_RESOLUTION|>--- conflicted
+++ resolved
@@ -9,11 +9,8 @@
 
 ### Added
 - Added seperate page for signup. [#311](https://github.com/sourcebot-dev/sourcebot/pull/331)
-<<<<<<< HEAD
 - Fix repo images in authed instance case and add manifest json. [#332](https://github.com/sourcebot-dev/sourcebot/pull/332)
-=======
 - Added encryption logic for license keys. [#335](https://github.com/sourcebot-dev/sourcebot/pull/335)
->>>>>>> 397262ec
 
 ## [4.1.1] - 2025-06-03
 
