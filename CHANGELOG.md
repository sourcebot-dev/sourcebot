# Changelog

All notable changes to this project will be documented in this file.

The format is based on [Keep a Changelog](https://keepachangelog.com/en/1.1.0/),
and this project adheres to [Semantic Versioning](https://semver.org/spec/v2.0.0.html).

## [Unreleased]

<<<<<<< HEAD
### Added
- Added analytics dashboard. [#358](https://github.com/sourcebot-dev/sourcebot/pull/358)

### Changed
- Audit logging is now enabled by default. [#358](https://github.com/sourcebot-dev/sourcebot/pull/358)
=======
### Fixed
- Fixed issue where invites appeared to be created successfully, but were not actually being created in the database. [#359](https://github.com/sourcebot-dev/sourcebot/pull/359)
>>>>>>> fb2ef051

## [4.4.0] - 2025-06-18

### Added
- Added audit logging. [#355](https://github.com/sourcebot-dev/sourcebot/pull/355)
<!-- @NOTE: this release includes a API change that affects the MCP package (@sourcebot/mcp). On release, bump the MCP package's version and delete this message. -->

### Fixed
- Delete account join request when redeeming an invite. [#352](https://github.com/sourcebot-dev/sourcebot/pull/352)
- Fix issue where a repository would not be included in a search context if the context was created before the repository. [#354](https://github.com/sourcebot-dev/sourcebot/pull/354)

### Changed
- Changed search api (and all apis that depend on it) to return raw source code instead of base64 encoded string. ([356](https://github.com/sourcebot-dev/sourcebot/pull/356)).


## [4.3.0] - 2025-06-11

### Added
- Changed repository link in search to file tree + move external link to code host logo. [#340](https://github.com/sourcebot-dev/sourcebot/pull/340)
- Added a basic file search dialog when browsing a repository. [#341](https://github.com/sourcebot-dev/sourcebot/pull/341)

### Fixed
- Text highlighting clarity. [#342](https://github.com/sourcebot-dev/sourcebot/pull/342)
- Fixed repo list column header styling. [#344](https://github.com/sourcebot-dev/sourcebot/pull/344)
- Clean up successful and failed jobs in Redis queues. [#343](https://github.com/sourcebot-dev/sourcebot/pull/343)
- Fixed issue with files occasionally not loading after moving the cursor rapidly over the file browser. [#346](https://github.com/sourcebot-dev/sourcebot/pull/346)

## [4.2.0] - 2025-06-09

### Added
- Added seperate page for signup. [#311](https://github.com/sourcebot-dev/sourcebot/pull/331)
- Fix repo images in authed instance case and add manifest json. [#332](https://github.com/sourcebot-dev/sourcebot/pull/332)
- Added encryption logic for license keys. [#335](https://github.com/sourcebot-dev/sourcebot/pull/335)
- Added hover tooltip for long repo names in filter panel. [#338](https://github.com/sourcebot-dev/sourcebot/pull/338)
- Added repo shard validation on startup. [#339](https://github.com/sourcebot-dev/sourcebot/pull/339)
- Added support for a file explorer when browsing files. [#336](https://github.com/sourcebot-dev/sourcebot/pull/336)

## [4.1.1] - 2025-06-03

### Added
- Added copy button for filenames. [#328](https://github.com/sourcebot-dev/sourcebot/pull/328)
- Added development docker compose file. [#328](https://github.com/sourcebot-dev/sourcebot/pull/328)
- Added keyboard shortcuts for find all refs / go to def. [#329](https://github.com/sourcebot-dev/sourcebot/pull/329)
- Added GCP IAP JIT provisioning. [#330](https://github.com/sourcebot-dev/sourcebot/pull/330)

### Fixed
- Fixed issue with the symbol hover popover clipping at the top of the page. [#326](https://github.com/sourcebot-dev/sourcebot/pull/326)
- Fixed slow rendering issue with large reference/definition lists. [#327](https://github.com/sourcebot-dev/sourcebot/pull/327)

## [4.1.0] - 2025-06-02

### Added
- Added structured logging support. [#323](https://github.com/sourcebot-dev/sourcebot/pull/323)

### Fixed
- Fixed issue where new oauth providers weren't being display in the login page. [commit](https://github.com/sourcebot-dev/sourcebot/commit/a2e06266dbe5e5ad4c2c3f730c73d64edecedcf7)
- Fixed client side "mark decorations may not be empty" error when viewing certain files. [#325](https://github.com/sourcebot-dev/sourcebot/pull/325)
- Fixed issue where the symbol hover popover would not appear for large source files. [#325](https://github.com/sourcebot-dev/sourcebot/pull/325)


## [4.0.1] - 2025-05-28

### Fixed
- Fixed issue with how entitlements are resolved for cloud. [#319](https://github.com/sourcebot-dev/sourcebot/pull/319)

## [4.0.0] - 2025-05-28

Sourcebot V4 introduces authentication, performance improvements and code navigation. Checkout the [migration guide](https://docs.sourcebot.dev/docs/upgrade/v3-to-v4-guide) for information on upgrading your instance to v4.

### Changed
- [**Breaking Change**] Authentication is now required by default. Notes:
  - When setting up your instance, email / password login will be the default authentication provider.
  - The first user that logs into the instance is given the `owner` role. ([docs](https://docs.sourcebot.dev/docs/configuration/auth/roles-and-permissions)).
  - Subsequent users can request to join the instance. The `owner` can approve / deny requests to join the instance via `Settings` > `Members` > `Pending Requests`.
  - If a user is approved to join the instance, they are given the `member` role.
  - Additional login providers, including email links and SSO, can be configured with additional environment variables. ([docs](https://docs.sourcebot.dev/docs/configuration/auth/overview)).
- Clicking on a search result now takes you to the `/browse` view. Files can still be previewed by clicking the "Preview" button or holding `Cmd` / `Ctrl` when clicking on a search result. [#315](https://github.com/sourcebot-dev/sourcebot/pull/315)

### Added
- [Sourcebot EE] Added search-based code navigation, allowing you to jump between symbol definition and references when viewing source files. [Read the documentation](https://docs.sourcebot.dev/docs/features/code-navigation). [#315](https://github.com/sourcebot-dev/sourcebot/pull/315)
- Added collapsible filter panel. [#315](https://github.com/sourcebot-dev/sourcebot/pull/315)
- Added Sourcebot API key management for external clients. [#311](https://github.com/sourcebot-dev/sourcebot/pull/311)

### Fixed
- Improved scroll performance for large numbers of search results. [#315](https://github.com/sourcebot-dev/sourcebot/pull/315)

## [3.2.1] - 2025-05-15

### Added
- Added support for indexing generic git hosts given a remote clone url or local path. [#307](https://github.com/sourcebot-dev/sourcebot/pull/307)

## [3.2.0] - 2025-05-12

### Added
- Added AI code review agent [#298](https://github.com/sourcebot-dev/sourcebot/pull/298). Checkout the [docs](https://docs.sourcebot.dev/docs/features/agents/review-agent) for more information.

### Fixed
- Fixed issue with repos appearing in the carousel when they fail indexing for the first time. [#305](https://github.com/sourcebot-dev/sourcebot/pull/305)
- Align gitea clone_url with gitea host url [#303](https://github.com/sourcebot-dev/sourcebot/pull/303)

## [3.1.4] - 2025-05-10

### Fixed
- Added better error handling to git operations

## [3.1.3] - 2025-05-07

### Fixed
- Fixes bug with repos not being visible in the homepage carousel when re-indexing. [#294](https://github.com/sourcebot-dev/sourcebot/pull/294)

### Added
- Added special `*` value for `rev:` to allow searching across all branches. [#281](https://github.com/sourcebot-dev/sourcebot/pull/281)
- Added the Sourcebot Model Context Protocol (MCP) server in [packages/mcp](./packages/mcp/README.md) to allow LLMs to interface with Sourcebot. Checkout the npm package [here](https://www.npmjs.com/package/@sourcebot/mcp). [#292](https://github.com/sourcebot-dev/sourcebot/pull/292)

## [3.1.2] - 2025-04-30

### Added
- Added `exclude.readOnly` and `exclude.hidden` options to Gerrit connection config. [#280](https://github.com/sourcebot-dev/sourcebot/pull/280)

### Fixes
- Fixes regression introduced in v3.1.0 that causes auth errors with GitHub. [#288](https://github.com/sourcebot-dev/sourcebot/pull/288)

## [3.1.1] - 2025-04-28

### Changed
- Changed the filter panel to embed the filter selection state in the query params. [#276](https://github.com/sourcebot-dev/sourcebot/pull/276)

## [3.1.0] - 2025-04-25

### Added
- [Sourcebot EE] Added search contexts, user-defined groupings of repositories that help focus searches on specific areas of a codebase. [#273](https://github.com/sourcebot-dev/sourcebot/pull/273)
- Added support for Bitbucket Cloud and Bitbucket Data Center connections. [#275](https://github.com/sourcebot-dev/sourcebot/pull/275)


## [3.0.4] - 2025-04-12

### Fixes
- Fix issue with gerrit gitiles web urls not being correctly formatted

## [3.0.3] - 2025-04-10

### Fixes
- Prevent database in container from being initialized and started if we're using an external database [#267](https://github.com/sourcebot-dev/sourcebot/pull/267)

### Added
- Add additional logging for repo and connection syncing, and display proper names instead of ids

## [3.0.2] - 2025-04-04

### Fixes
- Change connection manager upsert timeout to 5 minutes
- Fix issue with repo display names being poorly formatted, especially for gerrit. ([#259](https://github.com/sourcebot-dev/sourcebot/pull/259))

### Added
- Added config setting `resyncConnectionIntervalMs` to control how often a connection should be re-synced. ([#260](https://github.com/sourcebot-dev/sourcebot/pull/260))

## [3.0.1] - 2025-04-01

### Fixes
- Fix issue with match highlighting not appearing when first clicking on a search result. ([#255](https://github.com/sourcebot-dev/sourcebot/issues/255))

## [3.0.0] - 2025-04-01

Sourcebot v3 is here and brings a number of structural changes to the tool's foundation, including a SQL database, parallelized indexing, authentication support, multitenancy, and more. Checkout the [migration guide](https://docs.sourcebot.dev/docs/upgrade/v2-to-v3-guide) for information on upgrading your instance to v3.

### Changed
- [**Breaking Change**] Changed the config schema such that connection objects are specified in the `connection` map, instead of the `repos` array. [See migration guide](https://docs.sourcebot.dev/docs/upgrade/v2-to-v3-guide).
- Updated the tool's color-palette in dark mode.

### Added
- Added parallelized repo indexing and connection syncing via Redis & BullMQ. See the [architecture overview](https://docs.sourcebot.dev/docs/overview#architecture).
- Added repo indexing progress indicators in the navbar.
- Added authentication support via OAuth or email/password. For instructions on enabling, see [this doc](https://docs.sourcebot.dev/docs/configuration/auth/overview).
- Added the following UI for managing your deployment when **[auth is enabled](https://docs.sourcebot.dev/docs/configuration/auth/overview)**:
  - connection management: create and manage your JSON configs via a integrated web-editor.
  - secrets: import personal access tokens (PAT) into Sourcebot (AES-256 encrypted). Reference secrets in your connection config by name.
  - team & invite management: invite users to your instance to give them access. Configure team [roles & permissions](https://docs.sourcebot.dev/docs/configuration/auth/roles-and-permissions).
- Added multi-tenancy support. See [this doc](https://docs.sourcebot.dev/self-hosting/more/tenancy).

### Removed
- [**Breaking Change**] Removed `db.json` in favour of a Postgres database for transactional workloads. See the [architecture overview](https://docs.sourcebot.dev/self-hosting/overview#architecture).
- [**Breaking Change**] Removed local folder & arbitrary .git repo support. If your deployment depended on these features, please [open a discussion](https://github.com/sourcebot-dev/sourcebot/discussions/categories/support) and let us know.
- [**Breaking Chnage**] Removed ability to specify a `token` as a string literal from the schema.
- [**Breaking Change**] Removed support for `DOMAIN_SUB_PATH` configuration.


## [2.8.4] - 2025-03-14

### Fixed

- Fixed bug where Sourcebot Cloud card was shown to self-hosted users

## [2.8.3] - 2025-03-13

### Fixed

- Made syntax reference guide keyboard shortcut hints clickable. ([#229](https://github.com/sourcebot-dev/sourcebot/pull/229))

## [2.8.2] - 2025-02-20

### Fixed

- Remove `repo_synced` telemetry event.

## [2.8.1] - 2025-01-28

### Added

- Added `maxTrigramCount` to the config to control the maximum allowable of trigrams per document. 

### Fixed

- Fixed issue with version upgrade toast not appearing without a hard refresh. ([#179](https://github.com/sourcebot-dev/sourcebot/pull/179))

## [2.8.0] - 2025-01-17

### Added

- Added a syntax reference guide. The guide can be opened using the hotkey "Cmd + /" ("Ctrl + /" on Windows). ([#169](https://github.com/sourcebot-dev/sourcebot/pull/169))

## [2.7.1] - 2025-01-15

### Fixed

- Fixed issue where we crash on startup if the install / upgrade PostHog event fails to send. ([#159](https://github.com/sourcebot-dev/sourcebot/pull/159))
- Fixed issue with broken file links. ([#161](https://github.com/sourcebot-dev/sourcebot/pull/161))

## [2.7.0] - 2025-01-10

### Added

- Added support for creating share links to snippets of code. ([#149](https://github.com/sourcebot-dev/sourcebot/pull/149))
- Added support for indexing raw remote git repository. ([#152](https://github.com/sourcebot-dev/sourcebot/pull/152))

## [2.6.3] - 2024-12-18

### Added

- Added config option `settings.reindexInterval` and `settings.resyncInterval` to control how often the index should be re-indexed and re-synced. ([#134](https://github.com/sourcebot-dev/sourcebot/pull/134))
- Added `exclude.size` to the GitHub config to allow excluding repositories by size. ([#137](https://github.com/sourcebot-dev/sourcebot/pull/137))

### Fixed

- Fixed issue where config synchronization was failing entirely when a single api call fails. ([#142](https://github.com/sourcebot-dev/sourcebot/pull/142))
- Fixed 'directory not found' error in certain scenarios when deleting a repository. ([#136](https://github.com/sourcebot-dev/sourcebot/pull/136))

## [2.6.2] - 2024-12-13

### Added

- Added config support for filtering GitLab & GitHub repositories by topic. ([#121](https://github.com/sourcebot-dev/sourcebot/pull/121))
- Added additional language syntax support. ([#125](https://github.com/sourcebot-dev/sourcebot/pull/125))
- Added additional language icon support. ([#129](https://github.com/sourcebot-dev/sourcebot/pull/129))

### Changed

- Made language suggestions case insensitive. ([#124](https://github.com/sourcebot-dev/sourcebot/pull/124))
- Stale repositories are now automatically deleted from the index. This can be configured via `settings.autoDeleteStaleRepos` in the config. ([#128](https://github.com/sourcebot-dev/sourcebot/pull/128))

## [2.6.1] - 2024-12-09

### Added

- Added config option `settings.maxFileSize` to control the maximum file size zoekt will index. ([#118](https://github.com/sourcebot-dev/sourcebot/pull/118))

### Fixed
 
- Fixed syntax highlighting for zoekt query language. ([#115](https://github.com/sourcebot-dev/sourcebot/pull/115))
- Fixed issue with Gerrit repo fetching not paginating. ([#114](https://github.com/sourcebot-dev/sourcebot/pull/114))
- Fixed visual issues with filter panel. ([#105](https://github.com/sourcebot-dev/sourcebot/pull/105))

## [2.6.0] - 2024-12-02

### Added

- Gerrit support. ([#104](https://github.com/sourcebot-dev/sourcebot/pull/104))

## [2.5.4] - 2024-11-29

### Added

- Added search history to the search bar. ([#99](https://github.com/sourcebot-dev/sourcebot/pull/99))

## [2.5.3] - 2024-11-28

### Added

- Added symbol suggestions as suggestion type. ([#98](https://github.com/sourcebot-dev/sourcebot/pull/98))

## [2.5.2] - 2024-11-27

### Fixed

- Fixed issue where incorrect repository icons were shown occasionally in the filter panel. ([#95](https://github.com/sourcebot-dev/sourcebot/issues/95))
- Fixed homepage links not resolving correctly when DOMAIN_SUB_PATH is set. ([#96](https://github.com/sourcebot-dev/sourcebot/issues/96))

## [2.5.1] - 2024-11-26

### Added

- Added file suggestions as a suggestion type. ([#88](https://github.com/sourcebot-dev/sourcebot/pull/88))
- Added icon and link support for self-hosted repositories. ([#93](https://github.com/sourcebot-dev/sourcebot/pull/93))

### Changed

- Changed how PostHog telemetry key is passed into the docker image. ([#92](https://github.com/sourcebot-dev/sourcebot/pull/92))

## [2.5.0] - 2024-11-22

### Added

- Added search suggestions to the search bar. ([#85](https://github.com/sourcebot-dev/sourcebot/pull/85))

## [2.4.4] - 2024-11-20

### Added

- Added `DOMAIN_SUB_PATH` environment variable to allow overriding the default domain subpath. ([#74](https://github.com/sourcebot-dev/sourcebot/pull/74))
- Added option `all` to the GitLab index schema, allowing for indexing all projects in a self-hosted GitLab instance. ([#84](https://github.com/sourcebot-dev/sourcebot/pull/84)) 

## [2.4.3] - 2024-11-18

### Changed

- Bumped NodeJS version to v20. ([#78](https://github.com/sourcebot-dev/sourcebot/pull/78)) 

## [2.4.2] - 2024-11-14

### Added

- Added support for syntax highlighting in the search bar. ([#66](https://github.com/sourcebot-dev/sourcebot/pull/66))

### Changed

- Changed the `exclude.repo` property to support glob patterns. ([#70](https://github.com/sourcebot-dev/sourcebot/pull/70))

### Fixed

- Fixed issue with indexing failing for empty repositories. ([#73](https://github.com/sourcebot-dev/sourcebot/pull/73))
- Fixed typos in schema. ([#71](https://github.com/sourcebot-dev/sourcebot/pull/71))

## [2.4.1] - 2024-11-11

### Added

- Added additional telemetry events. ([#63](https://github.com/sourcebot-dev/sourcebot/pull/63))

## [2.4.0] - 2024-11-06

### Added

- Added support for indexing and searching repositories across multiple revisions (tag or branch). ([#58](https://github.com/sourcebot-dev/sourcebot/pull/58))

## [2.3.0] - 2024-11-01

### Added

- Local directory indexing support. ([#56](https://github.com/sourcebot-dev/sourcebot/pull/56))

## [2.2.0] - 2024-10-30

### Added

- Added filtering panel for filtering results by repository and by language. ([#48](https://github.com/sourcebot-dev/sourcebot/pull/48))

### Fixed

- Fixed issue with GitLab sub-projects not being included recursively. ([#54](https://github.com/sourcebot-dev/sourcebot/pull/54))
- Fixed slow rendering performance when rendering a large number of results. ([#52](https://github.com/sourcebot-dev/sourcebot/pull/52))
- Fixed issue with either `star_count` or `fork_count` not being included in the GitLab api response. ([#55](https://github.com/sourcebot-dev/sourcebot/issues/55))

## [2.1.1] - 2024-10-25

### Fixed

- Fixed issue with GitLab projects that are not owned but still visible by the provided `token` _not_ being synchronized. ([#51](https://github.com/sourcebot-dev/sourcebot/pull/51))

## [2.1.0] - 2024-10-22

### Added

- Gitea support ([#45](https://github.com/sourcebot-dev/sourcebot/pull/45))

## [2.0.2] - 2024-10-18

### Added

- Added a toast notification when a new Sourcebot version is available ([#44](https://github.com/sourcebot-dev/sourcebot/pull/44))

## [2.0.1] - 2024-10-17

### Added

- Added support for specifying urls for the `--configPath` option in the backend.

## [2.0.0] - 2024-10-17

### Added

- [**Breaking Change**] Added index schema v2. This new schema brings many quality of life features like clearer syntax, ability to specify individual `repos`, `projects`, `groups`, and `orgs`, and the ability to easily `exclude` repositories.
- Added a `SOURCEBOT_VERSION` build argument to the Docker image. ([#41](https://github.com/sourcebot-dev/sourcebot/pull/41))
- Added the `sourcebot_version` property to all PostHog events for versioned telemetry. ([#41](https://github.com/sourcebot-dev/sourcebot/pull/41)

## [1.0.3] - 2024-10-15

### Fixed

- Fixed issue with unicode characters not being displayed correctly ([#38](https://github.com/sourcebot-dev/sourcebot/pull/38))

## [1.0.2] - 2024-10-09

### Fixed

- Fixed issue with filtering by gitlab groups ([#36](https://github.com/sourcebot-dev/sourcebot/issues/36))


## [1.0.1] - 2024-10-03

### Added

- Added `GITLAB_HOSTNAME` and `GITHUB_HOSTNAME` environment variables to allow overriding the default hostnames for GitLab and GitHub.

## [1.0.0] - 2024-10-01

### Added

- Initial release<|MERGE_RESOLUTION|>--- conflicted
+++ resolved
@@ -7,16 +7,14 @@
 
 ## [Unreleased]
 
-<<<<<<< HEAD
 ### Added
 - Added analytics dashboard. [#358](https://github.com/sourcebot-dev/sourcebot/pull/358)
 
+### Fixed
+- Fixed issue where invites appeared to be created successfully, but were not actually being created in the database. [#359](https://github.com/sourcebot-dev/sourcebot/pull/359)
+
 ### Changed
 - Audit logging is now enabled by default. [#358](https://github.com/sourcebot-dev/sourcebot/pull/358)
-=======
-### Fixed
-- Fixed issue where invites appeared to be created successfully, but were not actually being created in the database. [#359](https://github.com/sourcebot-dev/sourcebot/pull/359)
->>>>>>> fb2ef051
 
 ## [4.4.0] - 2025-06-18
 
