--- conflicted
+++ resolved
@@ -7,12 +7,9 @@
 
 ## [Unreleased]
 
-<<<<<<< HEAD
 ### Added
 - Added audit logging. [#355](https://github.com/sourcebot-dev/sourcebot/pull/355)
-=======
 <!-- @NOTE: this release includes a API change that affects the MCP package (@sourcebot/mcp). On release, bump the MCP package's version and delete this message. -->
->>>>>>> 1d95e82b
 
 ### Fixed
 - Delete account join request when redeeming an invite. [#352](https://github.com/sourcebot-dev/sourcebot/pull/352)
