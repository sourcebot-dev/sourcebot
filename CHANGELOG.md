# Changelog

All notable changes to this project will be documented in this file.

The format is based on [Keep a Changelog](https://keepachangelog.com/en/1.1.0/),
and this project adheres to [Semantic Versioning](https://semver.org/spec/v2.0.0.html).

## [Unreleased]

<<<<<<< HEAD
### Fixed
- Fixed review agent so that it works with GHES instances [#611](https://github.com/sourcebot-dev/sourcebot/pull/611)
=======
## [4.10.2] - 2025-12-04

### Fixed
- Fixed issue where the disable telemetry flag was not being respected for web server telemetry. [#657](https://github.com/sourcebot-dev/sourcebot/pull/657)
>>>>>>> 7c725787

## [4.10.1] - 2025-12-03

### Added
- Added `ALWAYS_INDEX_FILE_PATTERNS` environment variable to allow specifying a comma seperated list of glob patterns matching file paths that should always be indexed, regardless of size or # of trigrams. [#631](https://github.com/sourcebot-dev/sourcebot/pull/631)
- Added button to explore menu to toggle cross-repository search. [#647](https://github.com/sourcebot-dev/sourcebot/pull/647)
- Added server side telemetry for search metrics. [#652](https://github.com/sourcebot-dev/sourcebot/pull/652)

### Fixed
- Fixed issue where single quotes could not be used in search queries. [#629](https://github.com/sourcebot-dev/sourcebot/pull/629)
- Fixed issue where files with special characters would fail to load. [#636](https://github.com/sourcebot-dev/sourcebot/issues/636)
- Fixed Ask performance issues. [#632](https://github.com/sourcebot-dev/sourcebot/pull/632)
- Fixed regression where creating a new Ask thread when unauthenticated would result in a 404. [#641](https://github.com/sourcebot-dev/sourcebot/pull/641)
- Updated react and next package versions to fix CVE 2025-55182. [#654](https://github.com/sourcebot-dev/sourcebot/pull/654)

### Changed
- Changed the default behaviour for code nav to scope references & definitions search to the current repository. [#647](https://github.com/sourcebot-dev/sourcebot/pull/647)

## [4.10.0] - 2025-11-24

### Added
- Added support for streaming code search results. [#623](https://github.com/sourcebot-dev/sourcebot/pull/623)
- Added buttons to toggle case sensitivity and regex patterns. [#623](https://github.com/sourcebot-dev/sourcebot/pull/623)
- Added counts to members, requets, and invites tabs in the members settings. [#621](https://github.com/sourcebot-dev/sourcebot/pull/621)
- [Sourcebot EE] Add support for Authentik as a identity provider. [#627](https://github.com/sourcebot-dev/sourcebot/pull/627)

### Changed
- Changed the default search behaviour to match patterns as substrings and **not** regular expressions. Regular expressions can be used by toggling the regex button in search bar. [#623](https://github.com/sourcebot-dev/sourcebot/pull/623)
- Renamed `public` query prefix to `visibility`. Allowed values for `visibility` are `public`, `private`, and `any`. [#623](https://github.com/sourcebot-dev/sourcebot/pull/623)
- Changed `archived` query prefix to accept values `yes`, `no`, and `only`. [#623](https://github.com/sourcebot-dev/sourcebot/pull/623)

### Removed
- Removed `case` query prefix. [#623](https://github.com/sourcebot-dev/sourcebot/pull/623)
- Removed `branch` and `b` query prefixes. Please use `rev:` instead. [#623](https://github.com/sourcebot-dev/sourcebot/pull/623)
- Removed `regex` query prefix. [#623](https://github.com/sourcebot-dev/sourcebot/pull/623)

### Fixed
- Fixed spurious infinite loads with explore panel, file tree, and file search command. [#617](https://github.com/sourcebot-dev/sourcebot/pull/617)
- Wipe search context on init if entitlement no longer exists [#618](https://github.com/sourcebot-dev/sourcebot/pull/618)
- Fixed Bitbucket repository exclusions not supporting glob patterns. [#620](https://github.com/sourcebot-dev/sourcebot/pull/620)
- Fixed issue where the repo driven permission syncer was attempting to sync public repositories. [#624](https://github.com/sourcebot-dev/sourcebot/pull/624)
- Fixed issue where worker would not shutdown while a permission sync job (repo or user) was in progress. [#624](https://github.com/sourcebot-dev/sourcebot/pull/624)

## [4.9.2] - 2025-11-13

### Changed
- Bumped the default requested search result count from 5k to 10k after optimization pass. [#615](https://github.com/sourcebot-dev/sourcebot/pull/615)

### Fixed
- Fixed incorrect shutdown of PostHog SDK in the worker. [#609](https://github.com/sourcebot-dev/sourcebot/pull/609)
- Fixed race condition in job schedulers. [#607](https://github.com/sourcebot-dev/sourcebot/pull/607)
- Fixed connection sync jobs getting stuck in pending or in progress after restarting the worker. [#612](https://github.com/sourcebot-dev/sourcebot/pull/612)
- Fixed issue where connections would always sync on startup, regardless if they changed or not. [#613](https://github.com/sourcebot-dev/sourcebot/pull/613)
- Fixed performance bottleneck in search api. Result is a order of magnitutde improvement to average search time according to benchmarks. [#615](https://github.com/sourcebot-dev/sourcebot/pull/615) 

### Added
- Added force resync buttons for connections and repositories. [#610](https://github.com/sourcebot-dev/sourcebot/pull/610)
- Added environment variable to configure default search result count. [#616](https://github.com/sourcebot-dev/sourcebot/pull/616)

## [4.9.1] - 2025-11-07

### Added
- Added support for running Sourcebot as non-root user. [#599](https://github.com/sourcebot-dev/sourcebot/pull/599)

## [4.9.0] - 2025-11-04

### Added
- [Experimental][Sourcebot EE] Added GitLab permission syncing. [#585](https://github.com/sourcebot-dev/sourcebot/pull/585)
- [Sourcebot EE] Added external identity provider config and support for multiple accounts. [#595](https://github.com/sourcebot-dev/sourcebot/pull/595)
- Added ability to configure environment variables from the config. [#597](https://github.com/sourcebot-dev/sourcebot/pull/597)

### Fixed
- [ask sb] Fixed issue where reasoning tokens would appear in `text` content for openai compatible models. [#582](https://github.com/sourcebot-dev/sourcebot/pull/582)
- Fixed issue with GitHub app token tracking and refreshing. [#583](https://github.com/sourcebot-dev/sourcebot/pull/583)
- Fixed "The account is already associated with another user" errors with GitLab oauth provider. [#584](https://github.com/sourcebot-dev/sourcebot/pull/584)
- Fixed error when viewing a generic git connection in `/settings/connections`. [#588](https://github.com/sourcebot-dev/sourcebot/pull/588)
- Fixed issue with an unbounded `Promise.allSettled(...)` when retrieving details from the GitHub API about a large number of repositories (or orgs or users). [#591](https://github.com/sourcebot-dev/sourcebot/pull/591)
- Fixed resource exhaustion (EAGAIN errors) when syncing generic-git-host connections with thousands of repositories. [#593](https://github.com/sourcebot-dev/sourcebot/pull/593)

### Removed
- Removed built-in secret manager. [#592](https://github.com/sourcebot-dev/sourcebot/pull/592)

### Changed
- Changed internal representation of how repo permissions are represented in the database. [#600](https://github.com/sourcebot-dev/sourcebot/pull/600)

## [4.8.1] - 2025-10-29

### Fixed
- Fixed commit and branch hyperlinks not rendering for Gerrit repos. [#581](https://github.com/sourcebot-dev/sourcebot/pull/581)
- Fixed visual bug when a repository does not have a image. [#581](https://github.com/sourcebot-dev/sourcebot/pull/581)
- Fixed issue where the Ask homepage was not scrollable. [#581](https://github.com/sourcebot-dev/sourcebot/pull/581)

## [4.8.0] - 2025-10-28

### Added
- Implement dynamic tab titles for files and folders in browse tab. [#560](https://github.com/sourcebot-dev/sourcebot/pull/560)
- Added support for passing db connection url as seperate `DATABASE_HOST`, `DATABASE_USERNAME`, `DATABASE_PASSWORD`, `DATABASE_NAME`, and `DATABASE_ARGS` env vars. [#545](https://github.com/sourcebot-dev/sourcebot/pull/545)
- Added support for GitHub Apps for service auth. [#570](https://github.com/sourcebot-dev/sourcebot/pull/570)
- Added prometheus metrics for repo index manager. [#571](https://github.com/sourcebot-dev/sourcebot/pull/571)
- Added experimental environment variable to disable API key creation for non-admin users. [#577](https://github.com/sourcebot-dev/sourcebot/pull/577)
- [Experimental][Sourcebot EE] Added REST API to get users and delete a user. [#578](https://github.com/sourcebot-dev/sourcebot/pull/578)

### Fixed
- Fixed "dubious ownership" errors when cloning / fetching repos. [#553](https://github.com/sourcebot-dev/sourcebot/pull/553)
- Fixed issue with Ask Sourcebot tutorial re-appearing after restarting the browser. [#563](https://github.com/sourcebot-dev/sourcebot/pull/563)
- Fixed `repoIndexTimeoutMs` not being used for index job timeouts. [#567](https://github.com/sourcebot-dev/sourcebot/pull/567)

### Changed
- Improved search performance for unbounded search queries. [#555](https://github.com/sourcebot-dev/sourcebot/pull/555)
- Improved homepage performance by removing client side polling. [#563](https://github.com/sourcebot-dev/sourcebot/pull/563)
- Changed navbar indexing indicator to only report progress for first time indexing jobs. [#563](https://github.com/sourcebot-dev/sourcebot/pull/563)
- Improved repo indexing job stability and robustness. [#563](https://github.com/sourcebot-dev/sourcebot/pull/563)
- Improved repositories table. [#572](https://github.com/sourcebot-dev/sourcebot/pull/572)
- Improved connections table. [#579](https://github.com/sourcebot-dev/sourcebot/pull/579)

### Removed
- Removed spam "login page loaded" log. [#552](https://github.com/sourcebot-dev/sourcebot/pull/552)
- Removed connections management page. [#563](https://github.com/sourcebot-dev/sourcebot/pull/563)

## [4.7.3] - 2025-09-29

### Fixed
- Manually pass auth token for ado server deployments. [#543](https://github.com/sourcebot-dev/sourcebot/pull/543)

## [4.7.2] - 2025-09-22

### Fixed
- Fix support email. [#529](https://github.com/sourcebot-dev/sourcebot/pull/529)

### Added
- [Experimental][Sourcebot EE] Added permission syncing repository Access Control Lists (ACLs) between Sourcebot and GitHub. [#508](https://github.com/sourcebot-dev/sourcebot/pull/508)

### Changed
- Improved repository query performance by adding db indices. [#526](https://github.com/sourcebot-dev/sourcebot/pull/526)
- Improved repository query performance by removing JOIN on `Connection` table. [#527](https://github.com/sourcebot-dev/sourcebot/pull/527)
- Changed repo carousel and repo list links to redirect to the file browser. [#528](https://github.com/sourcebot-dev/sourcebot/pull/528)
- Changed file headers, files/directories in file tree, and reference list buttons into links. [#532](https://github.com/sourcebot-dev/sourcebot/pull/532)

## [4.7.1] - 2025-09-19

### Fixed
- Fixed sourcebot not pulling github forked repos [#499](https://github.com/sourcebot-dev/sourcebot/pull/499)
- Fixed azure devop cloud pat issue [#524](https://github.com/sourcebot-dev/sourcebot/pull/524)

## [4.7.0] - 2025-09-17

### Added
- Added fallback to default the Node.JS AWS SDK's `fromNodeProviderChain` when no credentials are provided for a bedrock config. [#513](https://github.com/sourcebot-dev/sourcebot/pull/513)
- Added support for Azure Devops support. [#514](https://github.com/sourcebot-dev/sourcebot/pull/514)

### Fixed
- Fixed "At least one project, user, or group must be specified" for GitLab configs with `all` in web configurator. [#512](https://github.com/sourcebot-dev/sourcebot/pull/512)
- Fixed zoekt indexing failing with pipe in branch/tag names [#506](https://github.com/sourcebot-dev/sourcebot/pull/506)
- Removed deprecated connection creation/edit UI [#515](https://github.com/sourcebot-dev/sourcebot/pull/515)

## [4.6.8] - 2025-09-15

### Fixed
- Fixed Bitbucket Cloud pagination not working beyond first page. [#295](https://github.com/sourcebot-dev/sourcebot/issues/295)
- Fixed search bar line wrapping. [#501](https://github.com/sourcebot-dev/sourcebot/pull/501)
- Fixed carousel perf issues. [#507](https://github.com/sourcebot-dev/sourcebot/pull/507)

## [4.6.7] - 2025-09-08

### Added
- Added `exclude.userOwnedProjects` setting to GitLab configs. [#498](https://github.com/sourcebot-dev/sourcebot/pull/498)

### Fixed
- Fixed "couldn't find remote ref HEAD" errors when re-indexing certain repositories. [#497](https://github.com/sourcebot-dev/sourcebot/pull/497)

### Changed
- Disable page scroll when using arrow keys on search suggestions box. [#493](https://github.com/sourcebot-dev/sourcebot/pull/493)

## [4.6.6] - 2025-09-04

### Added
- Added support for specifying query params for openai compatible language models. [#490](https://github.com/sourcebot-dev/sourcebot/pull/490)

### Fixed
- Fix issue where zoekt was failing to index repositories due to `HEAD` pointing to a branch that does not exist. [#488](https://github.com/sourcebot-dev/sourcebot/pull/488)

## [4.6.5] - 2025-09-02

### Fixed
- Remove setting `remote.origin.url` for remote git repositories. [#483](https://github.com/sourcebot-dev/sourcebot/pull/483)
- Fix error when navigating to paths with percentage symbols. [#485](https://github.com/sourcebot-dev/sourcebot/pull/485)

### Changed
- Updated NextJS to version 15. [#477](https://github.com/sourcebot-dev/sourcebot/pull/477)
- Add `sessionToken` as optional Bedrock configuration parameter. [#478](https://github.com/sourcebot-dev/sourcebot/pull/478)

## [4.6.4] - 2025-08-11

### Added
- Added multi-branch indexing support for Gerrit. [#433](https://github.com/sourcebot-dev/sourcebot/pull/433)
- [ask sb] Added `reasoningEffort` option to OpenAI provider. [#446](https://github.com/sourcebot-dev/sourcebot/pull/446)
- [ask db] Added `headers` option to all providers. [#449](https://github.com/sourcebot-dev/sourcebot/pull/449)

### Fixed
- Removed prefix from structured log output. [#443](https://github.com/sourcebot-dev/sourcebot/pull/443)
- [ask sb] Fixed long generation times for first message in a chat thread. [#447](https://github.com/sourcebot-dev/sourcebot/pull/447)

### Changed
- Bumped AI SDK and associated packages version. [#444](https://github.com/sourcebot-dev/sourcebot/pull/444)

## [4.6.3] - 2025-08-04

### Fixed
- Fixed issue where `users` specified in a GitHub config were not getting picked up when a `token` is also specified. [#428](https://github.com/sourcebot-dev/sourcebot/pull/428)

### Added
- [ask sb] Added OpenAI Compatible Language Provider. [#424](https://github.com/sourcebot-dev/sourcebot/pull/424)

## [4.6.2] - 2025-07-31

### Changed
- Bumped AI SDK and associated packages version. [#417](https://github.com/sourcebot-dev/sourcebot/pull/417)

### Fixed
- [ask sb] Fixed "413 content too large" error when starting a new chat with many repos selected. [#416](https://github.com/sourcebot-dev/sourcebot/pull/416)

### Added
- [ask sb] PostHog telemetry for chat thread creation. [#418](https://github.com/sourcebot-dev/sourcebot/pull/418)

## [4.6.1] - 2025-07-29

### Added
- Add search context to ask sourcebot context selector. [#397](https://github.com/sourcebot-dev/sourcebot/pull/397)
- Add ability to include/exclude connection in search context. [#399](https://github.com/sourcebot-dev/sourcebot/pull/399)
- Search context refactor to search scope and demo card UI changes. [#405](https://github.com/sourcebot-dev/sourcebot/pull/405)
- Add GitHub star toast. [#409](https://github.com/sourcebot-dev/sourcebot/pull/409)
- Added a onboarding modal when first visiting the homepage when `ask` mode is selected. [#408](https://github.com/sourcebot-dev/sourcebot/pull/408)
- [ask sb] Added `searchReposTool` and `listAllReposTool`. [#400](https://github.com/sourcebot-dev/sourcebot/pull/400)

### Fixed
- Fixed multiple writes race condition on config file watcher. [#398](https://github.com/sourcebot-dev/sourcebot/pull/398)

### Changed
- Bumped AI SDK and associated packages version. [#404](https://github.com/sourcebot-dev/sourcebot/pull/404)
- Bumped form-data package version. [#407](https://github.com/sourcebot-dev/sourcebot/pull/407)
- Bumped next version. [#406](https://github.com/sourcebot-dev/sourcebot/pull/406)
- [ask sb] Improved search code tool with filter options. [#400](https://github.com/sourcebot-dev/sourcebot/pull/400)
- [ask sb] Removed search scope constraint. [#400](https://github.com/sourcebot-dev/sourcebot/pull/400)
- Update README with new features and videos. [#410](https://github.com/sourcebot-dev/sourcebot/pull/410)
- [ask sb] Add back search scope requirement and other UI changes. [#411](https://github.com/sourcebot-dev/sourcebot/pull/411)

## [4.6.0] - 2025-07-25

### Added
- Introducing Ask Sourcebot - ask natural langauge about your codebase. Get back comprehensive Markdown responses with inline citations back to the code. Bring your own LLM api key. [#392](https://github.com/sourcebot-dev/sourcebot/pull/392) 

### Fixed 
- Fixed onboarding infinite loop when GCP IAP Auth is enabled. [#381](https://github.com/sourcebot-dev/sourcebot/pull/381)

## [4.5.3] - 2025-07-20

### Changed
- Relicense core to FSL-1.1-ALv2. [#388](https://github.com/sourcebot-dev/sourcebot/pull/388)

### Added
- Added `GITLAB_CLIENT_QUERY_TIMEOUT_SECONDS` env var to configure the GitLab client's query timeout. [#390](https://github.com/sourcebot-dev/sourcebot/pull/390)

## [4.5.2] - 2025-07-19

### Changed
- Fixed typos in UI, docs, code [#369](https://github.com/sourcebot-dev/sourcebot/pull/369)
- Add anonymous access option to core and deprecate the `enablePublicAccess` config setting. [#385](https://github.com/sourcebot-dev/sourcebot/pull/385)

## [4.5.1] - 2025-07-14

### Changed
- Revamped onboarding experience. [#376](https://github.com/sourcebot-dev/sourcebot/pull/376)

### Fixed
- Fixed issue with external source code links being broken for paths with spaces. [#364](https://github.com/sourcebot-dev/sourcebot/pull/364)
- Makes base retry indexing configuration configurable and move from a default of `5s` to `60s`. [#377](https://github.com/sourcebot-dev/sourcebot/pull/377)
- Fixed issue where files would sometimes never load in the code browser. [#365](https://github.com/sourcebot-dev/sourcebot/pull/365)

## [4.5.0] - 2025-06-21

### Added
- Added code nav and syntax highlighting for TCL. [#362](https://github.com/sourcebot-dev/sourcebot/pull/362)
- Added analytics dashboard. [#358](https://github.com/sourcebot-dev/sourcebot/pull/358)

### Fixed
- Fixed issue where invites appeared to be created successfully, but were not actually being created in the database. [#359](https://github.com/sourcebot-dev/sourcebot/pull/359)

### Changed
- Audit logging is now enabled by default. [#358](https://github.com/sourcebot-dev/sourcebot/pull/358)

## [4.4.0] - 2025-06-18

### Added
- Added audit logging. [#355](https://github.com/sourcebot-dev/sourcebot/pull/355)
<!-- @NOTE: this release includes a API change that affects the MCP package (@sourcebot/mcp). On release, bump the MCP package's version and delete this message. -->

### Fixed
- Delete account join request when redeeming an invite. [#352](https://github.com/sourcebot-dev/sourcebot/pull/352)
- Fix issue where a repository would not be included in a search context if the context was created before the repository. [#354](https://github.com/sourcebot-dev/sourcebot/pull/354)

### Changed
- Changed search api (and all apis that depend on it) to return raw source code instead of base64 encoded string. ([356](https://github.com/sourcebot-dev/sourcebot/pull/356)).


## [4.3.0] - 2025-06-11

### Added
- Changed repository link in search to file tree + move external link to code host logo. [#340](https://github.com/sourcebot-dev/sourcebot/pull/340)
- Added a basic file search dialog when browsing a repository. [#341](https://github.com/sourcebot-dev/sourcebot/pull/341)

### Fixed
- Text highlighting clarity. [#342](https://github.com/sourcebot-dev/sourcebot/pull/342)
- Fixed repo list column header styling. [#344](https://github.com/sourcebot-dev/sourcebot/pull/344)
- Clean up successful and failed jobs in Redis queues. [#343](https://github.com/sourcebot-dev/sourcebot/pull/343)
- Fixed issue with files occasionally not loading after moving the cursor rapidly over the file browser. [#346](https://github.com/sourcebot-dev/sourcebot/pull/346)

## [4.2.0] - 2025-06-09

### Added
- Added seperate page for signup. [#311](https://github.com/sourcebot-dev/sourcebot/pull/331)
- Fix repo images in authed instance case and add manifest json. [#332](https://github.com/sourcebot-dev/sourcebot/pull/332)
- Added encryption logic for license keys. [#335](https://github.com/sourcebot-dev/sourcebot/pull/335)
- Added hover tooltip for long repo names in filter panel. [#338](https://github.com/sourcebot-dev/sourcebot/pull/338)
- Added repo shard validation on startup. [#339](https://github.com/sourcebot-dev/sourcebot/pull/339)
- Added support for a file explorer when browsing files. [#336](https://github.com/sourcebot-dev/sourcebot/pull/336)

## [4.1.1] - 2025-06-03

### Added
- Added copy button for filenames. [#328](https://github.com/sourcebot-dev/sourcebot/pull/328)
- Added development docker compose file. [#328](https://github.com/sourcebot-dev/sourcebot/pull/328)
- Added keyboard shortcuts for find all refs / go to def. [#329](https://github.com/sourcebot-dev/sourcebot/pull/329)
- Added GCP IAP JIT provisioning. [#330](https://github.com/sourcebot-dev/sourcebot/pull/330)

### Fixed
- Fixed issue with the symbol hover popover clipping at the top of the page. [#326](https://github.com/sourcebot-dev/sourcebot/pull/326)
- Fixed slow rendering issue with large reference/definition lists. [#327](https://github.com/sourcebot-dev/sourcebot/pull/327)

## [4.1.0] - 2025-06-02

### Added
- Added structured logging support. [#323](https://github.com/sourcebot-dev/sourcebot/pull/323)

### Fixed
- Fixed issue where new oauth providers weren't being display in the login page. [commit](https://github.com/sourcebot-dev/sourcebot/commit/a2e06266dbe5e5ad4c2c3f730c73d64edecedcf7)
- Fixed client side "mark decorations may not be empty" error when viewing certain files. [#325](https://github.com/sourcebot-dev/sourcebot/pull/325)
- Fixed issue where the symbol hover popover would not appear for large source files. [#325](https://github.com/sourcebot-dev/sourcebot/pull/325)


## [4.0.1] - 2025-05-28

### Fixed
- Fixed issue with how entitlements are resolved for cloud. [#319](https://github.com/sourcebot-dev/sourcebot/pull/319)

## [4.0.0] - 2025-05-28

Sourcebot V4 introduces authentication, performance improvements and code navigation. Checkout the [migration guide](https://docs.sourcebot.dev/docs/upgrade/v3-to-v4-guide) for information on upgrading your instance to v4.

### Changed
- [**Breaking Change**] Authentication is now required by default. Notes:
  - When setting up your instance, email / password login will be the default authentication provider.
  - The first user that logs into the instance is given the `owner` role. ([docs](https://docs.sourcebot.dev/docs/configuration/auth/roles-and-permissions)).
  - Subsequent users can request to join the instance. The `owner` can approve / deny requests to join the instance via `Settings` > `Members` > `Pending Requests`.
  - If a user is approved to join the instance, they are given the `member` role.
  - Additional login providers, including email links and SSO, can be configured with additional environment variables. ([docs](https://docs.sourcebot.dev/docs/configuration/auth/overview)).
- Clicking on a search result now takes you to the `/browse` view. Files can still be previewed by clicking the "Preview" button or holding `Cmd` / `Ctrl` when clicking on a search result. [#315](https://github.com/sourcebot-dev/sourcebot/pull/315)

### Added
- [Sourcebot EE] Added search-based code navigation, allowing you to jump between symbol definition and references when viewing source files. [Read the documentation](https://docs.sourcebot.dev/docs/features/code-navigation). [#315](https://github.com/sourcebot-dev/sourcebot/pull/315)
- Added collapsible filter panel. [#315](https://github.com/sourcebot-dev/sourcebot/pull/315)
- Added Sourcebot API key management for external clients. [#311](https://github.com/sourcebot-dev/sourcebot/pull/311)

### Fixed
- Improved scroll performance for large numbers of search results. [#315](https://github.com/sourcebot-dev/sourcebot/pull/315)

## [3.2.1] - 2025-05-15

### Added
- Added support for indexing generic git hosts given a remote clone url or local path. [#307](https://github.com/sourcebot-dev/sourcebot/pull/307)

## [3.2.0] - 2025-05-12

### Added
- Added AI code review agent [#298](https://github.com/sourcebot-dev/sourcebot/pull/298). Checkout the [docs](https://docs.sourcebot.dev/docs/features/agents/review-agent) for more information.

### Fixed
- Fixed issue with repos appearing in the carousel when they fail indexing for the first time. [#305](https://github.com/sourcebot-dev/sourcebot/pull/305)
- Align gitea clone_url with gitea host url [#303](https://github.com/sourcebot-dev/sourcebot/pull/303)

## [3.1.4] - 2025-05-10

### Fixed
- Added better error handling to git operations

## [3.1.3] - 2025-05-07

### Fixed
- Fixes bug with repos not being visible in the homepage carousel when re-indexing. [#294](https://github.com/sourcebot-dev/sourcebot/pull/294)

### Added
- Added special `*` value for `rev:` to allow searching across all branches. [#281](https://github.com/sourcebot-dev/sourcebot/pull/281)
- Added the Sourcebot Model Context Protocol (MCP) server in [packages/mcp](./packages/mcp/README.md) to allow LLMs to interface with Sourcebot. Checkout the npm package [here](https://www.npmjs.com/package/@sourcebot/mcp). [#292](https://github.com/sourcebot-dev/sourcebot/pull/292)

## [3.1.2] - 2025-04-30

### Added
- Added `exclude.readOnly` and `exclude.hidden` options to Gerrit connection config. [#280](https://github.com/sourcebot-dev/sourcebot/pull/280)

### Fixes
- Fixes regression introduced in v3.1.0 that causes auth errors with GitHub. [#288](https://github.com/sourcebot-dev/sourcebot/pull/288)

## [3.1.1] - 2025-04-28

### Changed
- Changed the filter panel to embed the filter selection state in the query params. [#276](https://github.com/sourcebot-dev/sourcebot/pull/276)

## [3.1.0] - 2025-04-25

### Added
- [Sourcebot EE] Added search contexts, user-defined groupings of repositories that help focus searches on specific areas of a codebase. [#273](https://github.com/sourcebot-dev/sourcebot/pull/273)
- Added support for Bitbucket Cloud and Bitbucket Data Center connections. [#275](https://github.com/sourcebot-dev/sourcebot/pull/275)


## [3.0.4] - 2025-04-12

### Fixes
- Fix issue with gerrit gitiles web urls not being correctly formatted

## [3.0.3] - 2025-04-10

### Fixes
- Prevent database in container from being initialized and started if we're using an external database [#267](https://github.com/sourcebot-dev/sourcebot/pull/267)

### Added
- Add additional logging for repo and connection syncing, and display proper names instead of ids

## [3.0.2] - 2025-04-04

### Fixes
- Change connection manager upsert timeout to 5 minutes
- Fix issue with repo display names being poorly formatted, especially for gerrit. ([#259](https://github.com/sourcebot-dev/sourcebot/pull/259))

### Added
- Added config setting `resyncConnectionIntervalMs` to control how often a connection should be re-synced. ([#260](https://github.com/sourcebot-dev/sourcebot/pull/260))

## [3.0.1] - 2025-04-01

### Fixes
- Fix issue with match highlighting not appearing when first clicking on a search result. ([#255](https://github.com/sourcebot-dev/sourcebot/issues/255))

## [3.0.0] - 2025-04-01

Sourcebot v3 is here and brings a number of structural changes to the tool's foundation, including a SQL database, parallelized indexing, authentication support, multitenancy, and more. Checkout the [migration guide](https://docs.sourcebot.dev/docs/upgrade/v2-to-v3-guide) for information on upgrading your instance to v3.

### Changed
- [**Breaking Change**] Changed the config schema such that connection objects are specified in the `connection` map, instead of the `repos` array. [See migration guide](https://docs.sourcebot.dev/docs/upgrade/v2-to-v3-guide).
- Updated the tool's color-palette in dark mode.

### Added
- Added parallelized repo indexing and connection syncing via Redis & BullMQ. See the [architecture overview](https://docs.sourcebot.dev/docs/overview#architecture).
- Added repo indexing progress indicators in the navbar.
- Added authentication support via OAuth or email/password. For instructions on enabling, see [this doc](https://docs.sourcebot.dev/docs/configuration/auth/overview).
- Added the following UI for managing your deployment when **[auth is enabled](https://docs.sourcebot.dev/docs/configuration/auth/overview)**:
  - connection management: create and manage your JSON configs via a integrated web-editor.
  - secrets: import personal access tokens (PAT) into Sourcebot (AES-256 encrypted). Reference secrets in your connection config by name.
  - team & invite management: invite users to your instance to give them access. Configure team [roles & permissions](https://docs.sourcebot.dev/docs/configuration/auth/roles-and-permissions).
- Added multi-tenancy support. See [this doc](https://docs.sourcebot.dev/self-hosting/more/tenancy).

### Removed
- [**Breaking Change**] Removed `db.json` in favour of a Postgres database for transactional workloads. See the [architecture overview](https://docs.sourcebot.dev/self-hosting/overview#architecture).
- [**Breaking Change**] Removed local folder & arbitrary .git repo support. If your deployment depended on these features, please [open a issue](https://github.com/sourcebot-dev/sourcebot/issues/new?template=get_help.md) and let us know.
- [**Breaking Chnage**] Removed ability to specify a `token` as a string literal from the schema.
- [**Breaking Change**] Removed support for `DOMAIN_SUB_PATH` configuration.


## [2.8.4] - 2025-03-14

### Fixed

- Fixed bug where Sourcebot Cloud card was shown to self-hosted users

## [2.8.3] - 2025-03-13

### Fixed

- Made syntax reference guide keyboard shortcut hints clickable. ([#229](https://github.com/sourcebot-dev/sourcebot/pull/229))

## [2.8.2] - 2025-02-20

### Fixed

- Remove `repo_synced` telemetry event.

## [2.8.1] - 2025-01-28

### Added

- Added `maxTrigramCount` to the config to control the maximum allowable of trigrams per document.

### Fixed

- Fixed issue with version upgrade toast not appearing without a hard refresh. ([#179](https://github.com/sourcebot-dev/sourcebot/pull/179))

## [2.8.0] - 2025-01-17

### Added

- Added a syntax reference guide. The guide can be opened using the hotkey "Cmd + /" ("Ctrl + /" on Windows). ([#169](https://github.com/sourcebot-dev/sourcebot/pull/169))

## [2.7.1] - 2025-01-15

### Fixed

- Fixed issue where we crash on startup if the install / upgrade PostHog event fails to send. ([#159](https://github.com/sourcebot-dev/sourcebot/pull/159))
- Fixed issue with broken file links. ([#161](https://github.com/sourcebot-dev/sourcebot/pull/161))

## [2.7.0] - 2025-01-10

### Added

- Added support for creating share links to snippets of code. ([#149](https://github.com/sourcebot-dev/sourcebot/pull/149))
- Added support for indexing raw remote git repository. ([#152](https://github.com/sourcebot-dev/sourcebot/pull/152))

## [2.6.3] - 2024-12-18

### Added

- Added config option `settings.reindexInterval` and `settings.resyncInterval` to control how often the index should be re-indexed and re-synced. ([#134](https://github.com/sourcebot-dev/sourcebot/pull/134))
- Added `exclude.size` to the GitHub config to allow excluding repositories by size. ([#137](https://github.com/sourcebot-dev/sourcebot/pull/137))

### Fixed

- Fixed issue where config synchronization was failing entirely when a single api call fails. ([#142](https://github.com/sourcebot-dev/sourcebot/pull/142))
- Fixed 'directory not found' error in certain scenarios when deleting a repository. ([#136](https://github.com/sourcebot-dev/sourcebot/pull/136))

## [2.6.2] - 2024-12-13

### Added

- Added config support for filtering GitLab & GitHub repositories by topic. ([#121](https://github.com/sourcebot-dev/sourcebot/pull/121))
- Added additional language syntax support. ([#125](https://github.com/sourcebot-dev/sourcebot/pull/125))
- Added additional language icon support. ([#129](https://github.com/sourcebot-dev/sourcebot/pull/129))

### Changed

- Made language suggestions case insensitive. ([#124](https://github.com/sourcebot-dev/sourcebot/pull/124))
- Stale repositories are now automatically deleted from the index. This can be configured via `settings.autoDeleteStaleRepos` in the config. ([#128](https://github.com/sourcebot-dev/sourcebot/pull/128))

## [2.6.1] - 2024-12-09

### Added

- Added config option `settings.maxFileSize` to control the maximum file size zoekt will index. ([#118](https://github.com/sourcebot-dev/sourcebot/pull/118))

### Fixed

- Fixed syntax highlighting for zoekt query language. ([#115](https://github.com/sourcebot-dev/sourcebot/pull/115))
- Fixed issue with Gerrit repo fetching not paginating. ([#114](https://github.com/sourcebot-dev/sourcebot/pull/114))
- Fixed visual issues with filter panel. ([#105](https://github.com/sourcebot-dev/sourcebot/pull/105))

## [2.6.0] - 2024-12-02

### Added

- Gerrit support. ([#104](https://github.com/sourcebot-dev/sourcebot/pull/104))

## [2.5.4] - 2024-11-29

### Added

- Added search history to the search bar. ([#99](https://github.com/sourcebot-dev/sourcebot/pull/99))

## [2.5.3] - 2024-11-28

### Added

- Added symbol suggestions as suggestion type. ([#98](https://github.com/sourcebot-dev/sourcebot/pull/98))

## [2.5.2] - 2024-11-27

### Fixed

- Fixed issue where incorrect repository icons were shown occasionally in the filter panel. ([#95](https://github.com/sourcebot-dev/sourcebot/issues/95))
- Fixed homepage links not resolving correctly when DOMAIN_SUB_PATH is set. ([#96](https://github.com/sourcebot-dev/sourcebot/issues/96))

## [2.5.1] - 2024-11-26

### Added

- Added file suggestions as a suggestion type. ([#88](https://github.com/sourcebot-dev/sourcebot/pull/88))
- Added icon and link support for self-hosted repositories. ([#93](https://github.com/sourcebot-dev/sourcebot/pull/93))

### Changed

- Changed how PostHog telemetry key is passed into the docker image. ([#92](https://github.com/sourcebot-dev/sourcebot/pull/92))

## [2.5.0] - 2024-11-22

### Added

- Added search suggestions to the search bar. ([#85](https://github.com/sourcebot-dev/sourcebot/pull/85))

## [2.4.4] - 2024-11-20

### Added

- Added `DOMAIN_SUB_PATH` environment variable to allow overriding the default domain subpath. ([#74](https://github.com/sourcebot-dev/sourcebot/pull/74))
- Added option `all` to the GitLab index schema, allowing for indexing all projects in a self-hosted GitLab instance. ([#84](https://github.com/sourcebot-dev/sourcebot/pull/84))

## [2.4.3] - 2024-11-18

### Changed

- Bumped NodeJS version to v20. ([#78](https://github.com/sourcebot-dev/sourcebot/pull/78))

## [2.4.2] - 2024-11-14

### Added

- Added support for syntax highlighting in the search bar. ([#66](https://github.com/sourcebot-dev/sourcebot/pull/66))

### Changed

- Changed the `exclude.repo` property to support glob patterns. ([#70](https://github.com/sourcebot-dev/sourcebot/pull/70))

### Fixed

- Fixed issue with indexing failing for empty repositories. ([#73](https://github.com/sourcebot-dev/sourcebot/pull/73))
- Fixed typos in schema. ([#71](https://github.com/sourcebot-dev/sourcebot/pull/71))

## [2.4.1] - 2024-11-11

### Added

- Added additional telemetry events. ([#63](https://github.com/sourcebot-dev/sourcebot/pull/63))

## [2.4.0] - 2024-11-06

### Added

- Added support for indexing and searching repositories across multiple revisions (tag or branch). ([#58](https://github.com/sourcebot-dev/sourcebot/pull/58))

## [2.3.0] - 2024-11-01

### Added

- Local directory indexing support. ([#56](https://github.com/sourcebot-dev/sourcebot/pull/56))

## [2.2.0] - 2024-10-30

### Added

- Added filtering panel for filtering results by repository and by language. ([#48](https://github.com/sourcebot-dev/sourcebot/pull/48))

### Fixed

- Fixed issue with GitLab sub-projects not being included recursively. ([#54](https://github.com/sourcebot-dev/sourcebot/pull/54))
- Fixed slow rendering performance when rendering a large number of results. ([#52](https://github.com/sourcebot-dev/sourcebot/pull/52))
- Fixed issue with either `star_count` or `fork_count` not being included in the GitLab api response. ([#55](https://github.com/sourcebot-dev/sourcebot/issues/55))

## [2.1.1] - 2024-10-25

### Fixed

- Fixed issue with GitLab projects that are not owned but still visible by the provided `token` _not_ being synchronized. ([#51](https://github.com/sourcebot-dev/sourcebot/pull/51))

## [2.1.0] - 2024-10-22

### Added

- Gitea support ([#45](https://github.com/sourcebot-dev/sourcebot/pull/45))

## [2.0.2] - 2024-10-18

### Added

- Added a toast notification when a new Sourcebot version is available ([#44](https://github.com/sourcebot-dev/sourcebot/pull/44))

## [2.0.1] - 2024-10-17

### Added

- Added support for specifying urls for the `--configPath` option in the backend.

## [2.0.0] - 2024-10-17

### Added

- [**Breaking Change**] Added index schema v2. This new schema brings many quality of life features like clearer syntax, ability to specify individual `repos`, `projects`, `groups`, and `orgs`, and the ability to easily `exclude` repositories.
- Added a `SOURCEBOT_VERSION` build argument to the Docker image. ([#41](https://github.com/sourcebot-dev/sourcebot/pull/41))
- Added the `sourcebot_version` property to all PostHog events for versioned telemetry. ([#41](https://github.com/sourcebot-dev/sourcebot/pull/41)

## [1.0.3] - 2024-10-15

### Fixed

- Fixed issue with unicode characters not being displayed correctly ([#38](https://github.com/sourcebot-dev/sourcebot/pull/38))

## [1.0.2] - 2024-10-09

### Fixed

- Fixed issue with filtering by gitlab groups ([#36](https://github.com/sourcebot-dev/sourcebot/issues/36))


## [1.0.1] - 2024-10-03

### Added

- Added `GITLAB_HOSTNAME` and `GITHUB_HOSTNAME` environment variables to allow overriding the default hostnames for GitLab and GitHub.

## [1.0.0] - 2024-10-01

### Added

- Initial release<|MERGE_RESOLUTION|>--- conflicted
+++ resolved
@@ -7,15 +7,13 @@
 
 ## [Unreleased]
 
-<<<<<<< HEAD
 ### Fixed
 - Fixed review agent so that it works with GHES instances [#611](https://github.com/sourcebot-dev/sourcebot/pull/611)
-=======
+
 ## [4.10.2] - 2025-12-04
 
 ### Fixed
 - Fixed issue where the disable telemetry flag was not being respected for web server telemetry. [#657](https://github.com/sourcebot-dev/sourcebot/pull/657)
->>>>>>> 7c725787
 
 ## [4.10.1] - 2025-12-03
 
