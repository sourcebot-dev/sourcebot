import { NextResponse } from "next/server";
import { auth } from "./auth"

<<<<<<< HEAD
/*
// We're not able to check if the user doesn't belong to any orgs in the middleware, since we cannot call prisma. As a result, we do this check
// in the root layout. However, there are certain endpoints (ex. login, redeem, onboard) that we want the user to be able to hit even if they don't
// belong to an org. It seems like the easiest way to do this is to check for these paths here and pass in a flag to the root layout using the headers
// https://github.com/vercel/next.js/discussions/43657#discussioncomment-5981981
const bypassOrgCheck = req.nextUrl.pathname === "/login" || req.nextUrl.pathname === "/redeem" || req.nextUrl.pathname.includes("onboard");
const bypassPaywall = req.nextUrl.pathname === "/login" || req.nextUrl.pathname === "/redeem" || req.nextUrl.pathname.includes("onboard") || req.nextUrl.pathname.includes("settings");
const requestheaders = new Headers(req.headers);
requestheaders.set("x-bypass-org-check", bypassOrgCheck.toString());
requestheaders.set("x-bypass-paywall", bypassPaywall.toString());
*/

=======
>>>>>>> 19780aae
export default auth((request) => {
    const host = request.headers.get("host")!;

    const searchParams = request.nextUrl.searchParams.toString();
    const path = `${request.nextUrl.pathname}${
        searchParams.length > 0 ? `?${searchParams}` : ""
    }`;

    if (
        host === process.env.NEXT_PUBLIC_ROOT_DOMAIN ||
        host === 'localhost:3000'
    ) {
        if (request.nextUrl.pathname === "/login" && request.auth) {
            return NextResponse.redirect(new URL("/", request.url));
        }
        return NextResponse.next();
    }

    const subdomain = host.split(".")[0];
    return NextResponse.rewrite(new URL(`/${subdomain}${path}`, request.url));
});


export const config = {
    // https://nextjs.org/docs/app/building-your-application/routing/middleware#matcher
    matcher: [
        /**
         * Match all paths except for:
         * 1. /api routes
         * 2. _next/ routes
         * 3. ingest (PostHog route)
         */
        '/((?!api|_next/static|ingest|_next/image|favicon.ico|sitemap.xml|robots.txt).*)'
    ],
}<|MERGE_RESOLUTION|>--- conflicted
+++ resolved
@@ -1,21 +1,6 @@
 import { NextResponse } from "next/server";
 import { auth } from "./auth"
 
-<<<<<<< HEAD
-/*
-// We're not able to check if the user doesn't belong to any orgs in the middleware, since we cannot call prisma. As a result, we do this check
-// in the root layout. However, there are certain endpoints (ex. login, redeem, onboard) that we want the user to be able to hit even if they don't
-// belong to an org. It seems like the easiest way to do this is to check for these paths here and pass in a flag to the root layout using the headers
-// https://github.com/vercel/next.js/discussions/43657#discussioncomment-5981981
-const bypassOrgCheck = req.nextUrl.pathname === "/login" || req.nextUrl.pathname === "/redeem" || req.nextUrl.pathname.includes("onboard");
-const bypassPaywall = req.nextUrl.pathname === "/login" || req.nextUrl.pathname === "/redeem" || req.nextUrl.pathname.includes("onboard") || req.nextUrl.pathname.includes("settings");
-const requestheaders = new Headers(req.headers);
-requestheaders.set("x-bypass-org-check", bypassOrgCheck.toString());
-requestheaders.set("x-bypass-paywall", bypassPaywall.toString());
-*/
-
-=======
->>>>>>> 19780aae
 export default auth((request) => {
     const host = request.headers.get("host")!;
 
