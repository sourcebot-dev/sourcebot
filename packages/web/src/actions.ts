--- conflicted
+++ resolved
@@ -2,21 +2,8 @@
 
 import { env } from "@/env.mjs";
 import { ErrorCode } from "@/lib/errorCodes";
-<<<<<<< HEAD
+import { notAuthenticated, notFound, secretAlreadyExists, ServiceError, unexpectedError } from "@/lib/serviceError";
 import { CodeHostType, isServiceError } from "@/lib/utils";
-import { githubSchema } from "@sourcebot/schemas/v3/github.schema";
-import { gitlabSchema } from "@sourcebot/schemas/v3/gitlab.schema";
-import { giteaSchema } from "@sourcebot/schemas/v3/gitea.schema";
-import { gerritSchema } from "@sourcebot/schemas/v3/gerrit.schema";
-import { bitbucketSchema } from "@sourcebot/schemas/v3/bitbucket.schema";
-import { ConnectionConfig } from "@sourcebot/schemas/v3/connection.type";
-import { decrypt, encrypt } from "@sourcebot/crypto"
-import { getConnection } from "./data/connection";
-import { ConnectionSyncStatus, Prisma, OrgRole, RepoIndexingStatus, StripeSubscriptionStatus } from "@sourcebot/db";
-import { cookies, headers } from "next/headers"
-=======
-import { notAuthenticated, notFound, secretAlreadyExists, ServiceError, unexpectedError } from "@/lib/serviceError";
-import { isServiceError } from "@/lib/utils";
 import { prisma } from "@/prisma";
 import { render } from "@react-email/components";
 import * as Sentry from '@sentry/nextjs';
@@ -29,7 +16,6 @@
 import { gitlabSchema } from "@sourcebot/schemas/v3/gitlab.schema";
 import Ajv from "ajv";
 import { StatusCodes } from "http-status-codes";
->>>>>>> 2acb1e55
 import { Session } from "next-auth";
 import { cookies, headers } from "next/headers";
 import { createTransport } from "nodemailer";
@@ -41,6 +27,7 @@
 import { orgDomainSchema, orgNameSchema, repositoryQuerySchema } from "./lib/schemas";
 import { TenancyMode } from "./lib/types";
 import { decrementOrgSeatCount, getSubscriptionForOrg, incrementOrgSeatCount } from "./ee/features/billing/serverUtils";
+import { bitbucketSchema } from "@sourcebot/schemas/v3/bitbucket.schema";
 
 const ajv = new Ajv({
     validateFormats: false,
