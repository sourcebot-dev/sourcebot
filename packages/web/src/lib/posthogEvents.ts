/* eslint-disable @typescript-eslint/no-empty-object-type */

export type PosthogEventMap = {
    search_finished: {
        contentBytesLoaded: number,
        indexBytesLoaded: number,
        crashes: number,
        durationMs: number,
        fileCount: number,
        shardFilesConsidered: number,
        filesConsidered: number,
        filesLoaded: number,
        filesSkipped: number,
        shardsScanned: number,
        shardsSkipped: number,
        shardsSkippedFilter: number,
        matchCount: number,
        ngramMatches: number,
        ngramLookups: number,
        wait: number,
        matchTreeConstruction: number,
        matchTreeSearch: number,
        regexpsConsidered: number,
        flushReason: number,
        fileLanguages: string[]
    },
    share_link_created: {},
    ////////////////////////////////////////////////////////////////
    wa_secret_created_success: {
        key: string,
    },
    wa_secret_deleted_success: {
        key: string,
    },
    wa_secret_deleted_fail: {
        key: string,
        error: string,
    },
    wa_secret_created_fail: {
        key: string,
        error: string,
    },
    wa_secret_fetch_fail: {
        error: string,
    },
    //////////////////////////////////////////////////////////////////
    wa_warning_nav_connection_fetch_fail: {
        error: string,
    },
    wa_warning_nav_hover: {},
    wa_warning_nav_pressed: {},
    wa_warning_nav_connection_pressed: {},
    //////////////////////////////////////////////////////////////////
    wa_error_nav_connection_fetch_fail: {
        error: string,
    },
    wa_error_nav_hover: {},
    wa_error_nav_pressed: {},
    wa_error_nav_job_pressed: {},
    wa_error_nav_job_fetch_fail: {
        error: string,
    },  
    //////////////////////////////////////////////////////////////////
    wa_progress_nav_connection_fetch_fail: {
        error: string,
    },
    wa_progress_nav_repo_fetch_fail: {
        error: string,
    },
    wa_progress_nav_hover: {},
    wa_progress_nav_pressed: {},
    wa_progress_nav_job_pressed: {},
    //////////////////////////////////////////////////////////////////
    wa_trial_nav_pressed: {},
    wa_trial_nav_subscription_fetch_fail: {
        error: string,
    },
    //////////////////////////////////////////////////////////////////
    wa_connection_list_item_error_hover: {},
    wa_connection_list_item_error_pressed: {},
    wa_connection_list_item_warning_hover: {},
    wa_connection_list_item_warning_pressed: {},
    //////////////////////////////////////////////////////////////////
    wa_connection_list_item_manage_pressed: {},
    //////////////////////////////////////////////////////////////////
    wa_create_connection_success: {
        type: string,
    },
    wa_create_connection_fail: {
        type: string,
        error: string,
    },
    //////////////////////////////////////////////////////////////////
    wa_config_editor_quick_action_pressed: {
        name: string,
        type: string,
    },
    //////////////////////////////////////////////////////////////////
    wa_secret_combobox_import_secret_pressed: {
        type: string,
    },
    wa_secret_combobox_import_secret_success: {
        type: string,
    },
    wa_secret_combobox_import_secret_fail: {
        type: string,
        error: string,
    },
    //////////////////////////////////////////////////////////////////
    wa_billing_email_updated_success: {},
    wa_billing_email_updated_fail: {
        error: string,
    },
    wa_billing_email_fetch_fail: {
        error: string,
    },
    wa_manage_subscription_button_create_portal_session_success: {},
    wa_manage_subscription_button_create_portal_session_fail: {
        error: string,
    },
    //////////////////////////////////////////////////////////////////
    wa_invite_member_card_invite_success: {
        num_emails: number,
    },
    wa_invite_member_card_invite_fail: {
        error: string,
        num_emails: number,
    },
    wa_invite_member_card_invite_cancel: {
        num_emails: number,
    },
    //////////////////////////////////////////////////////////////////
    wa_onboard_skip_onboarding: {
        step: string,
    },
    wa_onboard_invite_team_invite_success: {
        num_emails: number,
    },
    wa_onboard_invite_team_invite_fail: {
        error: string,
        num_emails: number,
    },
    wa_onboard_invite_team_skip: {
        num_emails: number,
    },
    //////////////////////////////////////////////////////////////////
    wa_members_list_remove_member_success: {},
    wa_members_list_remove_member_fail: {
        error: string,
    },
    wa_members_list_transfer_ownership_success: {},
    wa_members_list_transfer_ownership_fail: {
        error: string,
    },
    wa_members_list_leave_org_success: {},
    wa_members_list_leave_org_fail: {
        error: string,
    },
    //////////////////////////////////////////////////////////////////
    wa_invites_list_cancel_invite_success: {},
    wa_invites_list_cancel_invite_fail: {
        error: string,
    },
    wa_invites_list_copy_invite_link_success: {},
    wa_invites_list_copy_invite_link_fail: {},
    wa_invites_list_copy_email_success: {},
    wa_invites_list_copy_email_fail: {},
    //////////////////////////////////////////////////////////////////
    wa_onboard_org_create_success: {},
    wa_onboard_org_create_fail: {
        error: string,
    },
    //////////////////////////////////////////////////////////////////
    wa_connect_code_host_button_pressed: {
        name: string,
    },
    //////////////////////////////////////////////////////////////////
    wa_onboard_checkout_success: {},
    wa_onboard_checkout_fail: {
        error: string,
    },
    //////////////////////////////////////////////////////////////////
    wa_team_upgrade_card_pressed: {},
    wa_team_upgrade_checkout_success: {},
    wa_team_upgrade_checkout_fail: {
        error: string,
    },
    wa_enterprise_upgrade_card_pressed: {},
    //////////////////////////////////////////////////////////////////
    wa_connection_delete_success: {},
    wa_connection_delete_fail: {
        error: string,
    },
    //////////////////////////////////////////////////////////////////
    wa_connection_failed_status_hover: {},
    wa_connection_retry_sync_success: {},
    wa_connection_retry_sync_fail: {
        error: string,
    },  
    //////////////////////////////////////////////////////////////////
    wa_connection_not_found_warning_displayed: {},
    wa_connection_secrets_navigation_pressed: {},
    //////////////////////////////////////////////////////////////////
    wa_connection_retry_all_failed_repos_pressed: {},
    wa_connection_retry_all_failed_repos_fetch_fail: {  
        error: string,
    },
    wa_connection_retry_all_failed_repos_fail: {},
    wa_connection_retry_all_failed_repos_success: {},
    wa_connection_retry_all_failed_no_repos: {},
    //////////////////////////////////////////////////////////////////
    wa_repo_retry_index_success: {},
    wa_repo_retry_index_fail: {
        error: string,
    },
    //////////////////////////////////////////////////////////////////
    wa_login_with_github: {},
    wa_login_with_google: {},
    wa_login_with_magic_link: {},
    wa_login_with_credentials: {},
    //////////////////////////////////////////////////////////////////
    wa_mobile_unsupported_splash_screen_dismissed: {},
    wa_mobile_unsupported_splash_screen_displayed: {},
    //////////////////////////////////////////////////////////////////
<<<<<<< HEAD
    wa_login_verify_page_no_email: {},
=======
    wa_org_name_updated_success: {},
    wa_org_name_updated_fail: {
        error: string,
    },
    //////////////////////////////////////////////////////////////////
    wa_org_domain_updated_success: {},
    wa_org_domain_updated_fail: {
        error: string,
    },
    //////////////////////////////////////////////////////////////////
    wa_onboard_github_selected: {},
    wa_onboard_gitlab_selected: {},
    wa_onboard_gitea_selected: {},
    wa_onboard_gerrit_selected: {},
>>>>>>> 51186fe8
} 

export type PosthogEvent = keyof PosthogEventMap;<|MERGE_RESOLUTION|>--- conflicted
+++ resolved
@@ -222,9 +222,8 @@
     wa_mobile_unsupported_splash_screen_dismissed: {},
     wa_mobile_unsupported_splash_screen_displayed: {},
     //////////////////////////////////////////////////////////////////
-<<<<<<< HEAD
     wa_login_verify_page_no_email: {},
-=======
+    //////////////////////////////////////////////////////////////////
     wa_org_name_updated_success: {},
     wa_org_name_updated_fail: {
         error: string,
@@ -239,7 +238,6 @@
     wa_onboard_gitlab_selected: {},
     wa_onboard_gitea_selected: {},
     wa_onboard_gerrit_selected: {},
->>>>>>> 51186fe8
 } 
 
 export type PosthogEvent = keyof PosthogEventMap;