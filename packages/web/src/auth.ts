import 'next-auth/jwt';
import NextAuth, { DefaultSession } from "next-auth"
import GitHub from "next-auth/providers/github"
import Google from "next-auth/providers/google"
import { PrismaAdapter } from "@auth/prisma-adapter"
import { prisma } from "@/prisma";
import { AUTH_GITHUB_CLIENT_ID, AUTH_GITHUB_CLIENT_SECRET, AUTH_GOOGLE_CLIENT_ID, AUTH_GOOGLE_CLIENT_SECRET, AUTH_SECRET, AUTH_URL } from "./lib/environment";
import { User } from '@sourcebot/db';
<<<<<<< HEAD
import { notAuthenticated, notFound, unexpectedError } from "@/lib/serviceError";
import { getUser } from "./data/user";
import { LuToggleRight } from 'react-icons/lu';
=======
import 'next-auth/jwt';
>>>>>>> 19780aae
import type { Provider } from "next-auth/providers";

declare module 'next-auth' {
    interface Session {
        user: {
            id: string;
        } & DefaultSession['user'];
    }
}

declare module 'next-auth/jwt' {
    interface JWT {
        userId: string
    }
}

const providers: Provider[] = [
    GitHub({
        clientId: AUTH_GITHUB_CLIENT_ID,
        clientSecret: AUTH_GITHUB_CLIENT_SECRET,
    }),
    Google({
        clientId: AUTH_GOOGLE_CLIENT_ID!,
        clientSecret: AUTH_GOOGLE_CLIENT_SECRET!,
    })
];

// @see: https://authjs.dev/guides/pages/signin
export const providerMap = providers
    .map((provider) => {
        if (typeof provider === "function") {
            const providerData = provider()
            return { id: providerData.id, name: providerData.name }
        } else {
            return { id: provider.id, name: provider.name }
        }
    })
    .filter((provider) => provider.id !== "credentials");


<<<<<<< HEAD
const useSecureCookies = AUTH_URL.startsWith("https://");
const hostName = new URL(AUTH_URL).hostname;
=======
const useSecureCookies = AUTH_URL?.startsWith("https://") ?? false;
const hostName = AUTH_URL ? new URL(AUTH_URL).hostname : "localhost";
>>>>>>> 19780aae

export const { handlers, signIn, signOut, auth } = NextAuth({
    secret: AUTH_SECRET,
    adapter: PrismaAdapter(prisma),
    session: {
        strategy: "jwt",
    },
    callbacks: {
        async jwt({ token, user: _user }) {
            const user = _user as User | undefined;
            // @note: `user` will be available on signUp or signIn triggers.
            // Cache the userId in the JWT for later use.
            if (user) {
                token.userId = user.id;
            }
            return token;
        },
        async session({ session, token }) {
            // @WARNING: Anything stored in the session will be sent over
            // to the client.
            session.user = {
                ...session.user,
                // Propogate the userId to the session.
                id: token.userId,
            }
            return session;
        },
    },
    cookies: {
        sessionToken: {
            name: `${useSecureCookies ? '__Secure-' : ''}authjs.session-token`,
            options: {
                httpOnly: true,
                sameSite: 'lax',
                path: '/',
                secure: useSecureCookies,
                domain: `.${hostName}`
            }
        },
        callbackUrl: {
            name: `${useSecureCookies ? '__Secure-' : ''}authjs.callback-url`,
            options: {
                sameSite: 'lax',
                path: '/',
                secure: useSecureCookies,
                domain: `.${hostName}`
            }
        },
        csrfToken: {
            name: `${useSecureCookies ? '__Host-' : ''}authjs.csrf-token`,
            options: {
                httpOnly: true,
                sameSite: 'lax',
                path: '/',
                secure: useSecureCookies,
                domain: `.${hostName}`
            }
        }
    },
    providers: providers,
    pages: {
        signIn: "/login"
    }
<<<<<<< HEAD
});

export const getCurrentUserOrg = async () => {
    const session = await auth();
    if (!session) {
        return notAuthenticated();
    }

    const user = await getUser(session.user.id);
    if (!user) {
        return unexpectedError("User not found");
    }
    const orgId = user.activeOrgId;
    if (!orgId) {
        return unexpectedError("User has no active org");
    }

    const membership = await prisma.userToOrg.findUnique({
        where: {
            orgId_userId: {
                userId: session.user.id,
                orgId,
            }
        },
    });
    if (!membership) {
        return notFound();
    }

    return orgId;
}

export const doesUserHaveOrg = async (userId: string) => {
    const orgs = await prisma.userToOrg.findMany({
        where: {
            userId,
        },
    });

    return orgs.length > 0;
}
=======
});
>>>>>>> 19780aae
<|MERGE_RESOLUTION|>--- conflicted
+++ resolved
@@ -6,13 +6,7 @@
 import { prisma } from "@/prisma";
 import { AUTH_GITHUB_CLIENT_ID, AUTH_GITHUB_CLIENT_SECRET, AUTH_GOOGLE_CLIENT_ID, AUTH_GOOGLE_CLIENT_SECRET, AUTH_SECRET, AUTH_URL } from "./lib/environment";
 import { User } from '@sourcebot/db';
-<<<<<<< HEAD
-import { notAuthenticated, notFound, unexpectedError } from "@/lib/serviceError";
-import { getUser } from "./data/user";
-import { LuToggleRight } from 'react-icons/lu';
-=======
 import 'next-auth/jwt';
->>>>>>> 19780aae
 import type { Provider } from "next-auth/providers";
 
 declare module 'next-auth' {
@@ -53,13 +47,8 @@
     .filter((provider) => provider.id !== "credentials");
 
 
-<<<<<<< HEAD
-const useSecureCookies = AUTH_URL.startsWith("https://");
-const hostName = new URL(AUTH_URL).hostname;
-=======
 const useSecureCookies = AUTH_URL?.startsWith("https://") ?? false;
 const hostName = AUTH_URL ? new URL(AUTH_URL).hostname : "localhost";
->>>>>>> 19780aae
 
 export const { handlers, signIn, signOut, auth } = NextAuth({
     secret: AUTH_SECRET,
@@ -123,48 +112,4 @@
     pages: {
         signIn: "/login"
     }
-<<<<<<< HEAD
-});
-
-export const getCurrentUserOrg = async () => {
-    const session = await auth();
-    if (!session) {
-        return notAuthenticated();
-    }
-
-    const user = await getUser(session.user.id);
-    if (!user) {
-        return unexpectedError("User not found");
-    }
-    const orgId = user.activeOrgId;
-    if (!orgId) {
-        return unexpectedError("User has no active org");
-    }
-
-    const membership = await prisma.userToOrg.findUnique({
-        where: {
-            orgId_userId: {
-                userId: session.user.id,
-                orgId,
-            }
-        },
-    });
-    if (!membership) {
-        return notFound();
-    }
-
-    return orgId;
-}
-
-export const doesUserHaveOrg = async (userId: string) => {
-    const orgs = await prisma.userToOrg.findMany({
-        where: {
-            userId,
-        },
-    });
-
-    return orgs.length > 0;
-}
-=======
-});
->>>>>>> 19780aae
+});