'use client'

import { Button } from "@/components/ui/button";
import { ColumnDef } from "@tanstack/react-table"
import { resolveServerPath } from "@/app/api/(client)/client";
import { createPathWithQueryParams } from "@/lib/utils";
import { useToast } from "@/components/hooks/use-toast";

export type InviteColumnInfo = {
    id: string;
    email: string;
    createdAt: Date;
}

export const inviteTableColumns = (displayToast: (message: string) => void): ColumnDef<InviteColumnInfo>[] => {
    return [
        {
            accessorKey: "email",
            cell: ({ row }) => {
                const invite = row.original;
                return <div>{invite.email}</div>;
            }
        },
        {
            accessorKey: "createdAt",
            cell: ({ row }) => {
                const invite = row.original;
                return invite.createdAt.toISOString();
            }
        },
        {
            id: "copy",
            cell: ({ row }) => {
                const invite = row.original;
                return (
                    <Button
                        variant="ghost" 
                        size="icon"
                        onClick={() => {
                            const basePath = `${window.location.origin}${resolveServerPath('/')}`;
                            const url = createPathWithQueryParams(`${basePath}redeem?invite_id=${invite.id}`);
<<<<<<< HEAD
                            navigator.clipboard.writeText(url)
                                .then(() => {
                                    displayToast("✅ Copied invite link");
                                })
                                .catch(() => {
                                    displayToast("❌ Failed to copy invite link");
                                })
=======
                            navigator.clipboard.writeText(url);

                            displayToast("✅ Copied invite link");
>>>>>>> 8fb438b0
                        }}
                    >
                        <svg
                            xmlns="http://www.w3.org/2000/svg"
                            width="16"
                            height="16"
                            viewBox="0 0 24 24"
                            fill="none"
                            stroke="currentColor"
                            strokeWidth="2"
                            strokeLinecap="round"
                            strokeLinejoin="round"
                            className="hover:stroke-gray-600 transition-colors"
                        >
                            <rect width="14" height="14" x="8" y="8" rx="2" ry="2" />
                            <path d="M4 16c-1.1 0-2-.9-2-2V4c0-1.1.9-2 2-2h10c1.1 0 2 .9 2 2" />
                        </svg>
                    </Button>
                )
            }
        }
    ]
}<|MERGE_RESOLUTION|>--- conflicted
+++ resolved
@@ -39,7 +39,6 @@
                         onClick={() => {
                             const basePath = `${window.location.origin}${resolveServerPath('/')}`;
                             const url = createPathWithQueryParams(`${basePath}redeem?invite_id=${invite.id}`);
-<<<<<<< HEAD
                             navigator.clipboard.writeText(url)
                                 .then(() => {
                                     displayToast("✅ Copied invite link");
@@ -47,11 +46,6 @@
                                 .catch(() => {
                                     displayToast("❌ Failed to copy invite link");
                                 })
-=======
-                            navigator.clipboard.writeText(url);
-
-                            displayToast("✅ Copied invite link");
->>>>>>> 8fb438b0
                         }}
                     >
                         <svg
