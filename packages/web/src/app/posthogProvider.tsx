--- conflicted
+++ resolved
@@ -8,7 +8,6 @@
 import { usePathname, useSearchParams } from "next/navigation"
 import { useEffect, Suspense } from "react"
 
-<<<<<<< HEAD
 const POSTHOG_ENABLED = isDefined(NEXT_PUBLIC_POSTHOG_PAPIK) && !NEXT_PUBLIC_SOURCEBOT_TELEMETRY_DISABLED;
 
 function PostHogPageView() {
@@ -35,35 +34,6 @@
     return <Suspense fallback={null}>
         <PostHogPageView />
     </Suspense>
-=======
-if (typeof window !== 'undefined') {
-    if (!NEXT_PUBLIC_SOURCEBOT_TELEMETRY_DISABLED && isDefined(NEXT_PUBLIC_POSTHOG_PAPIK)) {
-        // @see next.config.mjs for path rewrites to the "/ingest" route.
-        const posthogHostPath = resolveServerPath('/ingest');
-
-        posthog.init(NEXT_PUBLIC_POSTHOG_PAPIK, {
-            api_host: posthogHostPath,
-            ui_host: NEXT_PUBLIC_POSTHOG_UI_HOST,
-            person_profiles: 'identified_only',
-            capture_pageview: NEXT_PUBLIC_PUBLIC_SEARCH_DEMO, // @nocheckin Disable automatic pageview capture if we're not in public demo mode
-            autocapture: false, // Disable automatic event capture
-            // eslint-disable-next-line @typescript-eslint/no-explicit-any
-            sanitize_properties: !NEXT_PUBLIC_PUBLIC_SEARCH_DEMO ? (properties: Record<string, any>, _event: string) => {
-                // https://posthog.com/docs/libraries/js#config
-                if (properties['$current_url']) {
-                    properties['$current_url'] = null;
-                }
-                if (properties['$ip']) {
-                    properties['$ip'] = null;
-                }
-            
-                return properties;
-            } : undefined
-        });
-    } else {
-        console.log("PostHog telemetry disabled");
-    }
->>>>>>> 1b7ce39e
 }
 
 export function PostHogProvider({ children }: { children: React.ReactNode }) {
@@ -75,12 +45,11 @@
             posthog.init(NEXT_PUBLIC_POSTHOG_PAPIK!, {
                 api_host: posthogHostPath,
                 ui_host: NEXT_PUBLIC_POSTHOG_UI_HOST,
-                capture_pageview: false, // Disable automatic pageview capture
+                person_profiles: 'identified_only',
+                capture_pageview: NEXT_PUBLIC_PUBLIC_SEARCH_DEMO, // @nocheckin Disable automatic pageview capture if we're not in public demo mode
                 autocapture: false, // Disable automatic event capture
                 // eslint-disable-next-line @typescript-eslint/no-explicit-any
-                /* @nocheckin HANDLE SELF HOSTED CASE
-                person_profiles: 'identified_only',
-                sanitize_properties: (properties: Record<string, any>, _event: string) => {
+                sanitize_properties: !NEXT_PUBLIC_PUBLIC_SEARCH_DEMO ? (properties: Record<string, any>, _event: string) => {
                     // https://posthog.com/docs/libraries/js#config
                     if (properties['$current_url']) {
                         properties['$current_url'] = null;
@@ -88,10 +57,9 @@
                     if (properties['$ip']) {
                         properties['$ip'] = null;
                     }
-    
+                
                     return properties;
-                }
-                */
+                } : undefined
             });
         } else {
             console.log("PostHog telemetry disabled");
