--- conflicted
+++ resolved
@@ -1,126 +1,3 @@
-<<<<<<< HEAD
-import { listRepositories } from "@/lib/server/searchService";
-import { isServiceError } from "@/lib/utils";
-import Image from "next/image";
-import { Suspense } from "react";
-import logoDark from "@/public/sb_logo_dark_large.png";
-import logoLight from "@/public/sb_logo_light_large.png";
-import { NavigationMenu } from "./components/navigationMenu";
-import { RepositoryCarousel } from "./components/repositoryCarousel";
-import { SearchBar } from "./components/searchBar";
-import { Separator } from "@/components/ui/separator";
-import { SymbolIcon } from "@radix-ui/react-icons";
-import { UpgradeToast } from "./components/upgradeToast";
-import Link from "next/link";
-import { getCurrentUserOrg } from "../auth"
-import { Footer } from "./components/footer";
-
-
-export default async function Home() {
-    const orgId = await getCurrentUserOrg();
-
-    return (
-        <div className="flex flex-col items-center overflow-hidden min-h-screen">
-            <NavigationMenu />
-            <UpgradeToast />
-
-            {isServiceError(orgId) ? (
-                <div className="mt-8 text-red-500">
-                    You are not authenticated. Please log in to continue.
-                </div>
-            ) : (
-                <div className="flex flex-col justify-center items-center mt-8 mb-8 md:mt-18 w-full px-5">
-                    <div className="max-h-44 w-auto">
-                        <Image
-                            src={logoDark}
-                            className="h-18 md:h-40 w-auto hidden dark:block"
-                            alt={"Sourcebot logo"}
-                            priority={true}
-                        />
-                        <Image
-                            src={logoLight}
-                            className="h-18 md:h-40 w-auto block dark:hidden"
-                            alt={"Sourcebot logo"}
-                            priority={true}
-                        />
-                    </div>
-                    <SearchBar
-                        autoFocus={true}
-                        className="mt-4 w-full max-w-[800px]"
-                    />
-                    <div className="mt-8">
-                        <Suspense fallback={<div>...</div>}>
-                            <RepositoryList orgId={orgId}/>
-                        </Suspense>
-                    </div>
-                    <div className="flex flex-col items-center w-fit gap-6">
-                        <Separator className="mt-5" />
-                        <span className="font-semibold">How to search</span>
-                        <div className="grid grid-cols-1 md:grid-cols-2 gap-5">
-                            <HowToSection
-                                title="Search in files or paths"
-                            >
-                                <QueryExample>
-                                    <Query query="test todo">test todo</Query> <QueryExplanation>(both test and todo)</QueryExplanation>
-                                </QueryExample>
-                                <QueryExample>
-                                    <Query query="test or todo">test <Highlight>or</Highlight> todo</Query> <QueryExplanation>(either test or todo)</QueryExplanation>
-                                </QueryExample>
-                                <QueryExample>
-                                    <Query query={`"exit boot"`}>{`"exit boot"`}</Query> <QueryExplanation>(exact match)</QueryExplanation>
-                                </QueryExample>
-                                <QueryExample>
-                                    <Query query="TODO case:yes">TODO <Highlight>case:</Highlight>yes</Query> <QueryExplanation>(case sensitive)</QueryExplanation>
-                                </QueryExample>
-                            </HowToSection>
-                            <HowToSection
-                                title="Filter results"
-                            >
-                                <QueryExample>
-                                    <Query query="file:README setup"><Highlight>file:</Highlight>README setup</Query> <QueryExplanation>(by filename)</QueryExplanation>
-                                </QueryExample>
-                                <QueryExample>
-                                    <Query query="repo:torvalds/linux test"><Highlight>repo:</Highlight>torvalds/linux test</Query> <QueryExplanation>(by repo)</QueryExplanation>
-                                </QueryExample>
-                                <QueryExample>
-                                    <Query query="lang:typescript"><Highlight>lang:</Highlight>typescript</Query> <QueryExplanation>(by language)</QueryExplanation>
-                                </QueryExample>
-                                <QueryExample>
-                                    <Query query="rev:HEAD"><Highlight>rev:</Highlight>HEAD</Query> <QueryExplanation>(by branch or tag)</QueryExplanation>
-                                </QueryExample>
-                            </HowToSection>
-                            <HowToSection
-                                title="Advanced"
-                            >
-                                <QueryExample>
-                                    <Query query="file:\.py$"><Highlight>file:</Highlight>{`\\.py$`}</Query> <QueryExplanation>{`(files that end in ".py")`}</QueryExplanation>
-                                </QueryExample>
-                                <QueryExample>
-                                    <Query query="sym:main"><Highlight>sym:</Highlight>main</Query> <QueryExplanation>{`(symbols named "main")`}</QueryExplanation>
-                                </QueryExample>
-                                <QueryExample>
-                                    <Query query="todo -lang:c">todo <Highlight>-lang:c</Highlight></Query> <QueryExplanation>(negate filter)</QueryExplanation>
-                                </QueryExample>
-                                <QueryExample>
-                                    <Query query="content:README"><Highlight>content:</Highlight>README</Query> <QueryExplanation>(search content only)</QueryExplanation>
-                                </QueryExample>
-                            </HowToSection>
-                        </div>
-                    </div>
-                </div>
-            )}
-
-            <Footer />
-        </div>
-    )
-}
-
-const RepositoryList = async ({ orgId }: { orgId: number}) => {
-    const _repos = await listRepositories(orgId);
-
-    if (isServiceError(_repos)) {
-        return null;
-=======
 import { auth } from "@/auth";
 import { prisma } from "@/prisma";
 import { redirect } from "next/navigation";
@@ -129,7 +6,6 @@
     const session = await auth();
     if (!session) {
         return redirect("/login");
->>>>>>> 8d2c731b
     }
 
     const firstOrg = await prisma.userToOrg.findFirst({
