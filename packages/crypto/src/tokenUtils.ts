<<<<<<< HEAD
import { Token } from "@sourcebot/schemas/v3/shared.type";

export const getTokenFromConfig = async (token: Token) => {
=======
import { SecretManagerServiceClient } from "@google-cloud/secret-manager";
import { Token } from "@sourcebot/schemas/v3/shared.type";

export const getTokenFromConfig = async (token: Token): Promise<string> => {
>>>>>>> 26ec7af7
    if ('env' in token) {
        const envToken = process.env[token.env];
        if (!envToken) {
            throw new Error(`Environment variable ${token.env} not found.`);
        }

        return envToken;
    } else if ('googleCloudSecret' in token) {
        try {
            const client = new SecretManagerServiceClient();
            const [response] = await client.accessSecretVersion({
                name: token.googleCloudSecret,
            });

            if (!response.payload?.data) {
                throw new Error(`Secret ${token.googleCloudSecret} not found.`);
            }

            return response.payload.data.toString();
        } catch (error) {
            throw new Error(`Failed to access Google Cloud secret ${token.googleCloudSecret}: ${error instanceof Error ? error.message : String(error)}`);
        }
    } else {
        throw new Error('Invalid token configuration');
    }
}; <|MERGE_RESOLUTION|>--- conflicted
+++ resolved
@@ -1,13 +1,7 @@
-<<<<<<< HEAD
-import { Token } from "@sourcebot/schemas/v3/shared.type";
-
-export const getTokenFromConfig = async (token: Token) => {
-=======
 import { SecretManagerServiceClient } from "@google-cloud/secret-manager";
 import { Token } from "@sourcebot/schemas/v3/shared.type";
 
 export const getTokenFromConfig = async (token: Token): Promise<string> => {
->>>>>>> 26ec7af7
     if ('env' in token) {
         const envToken = process.env[token.env];
         if (!envToken) {
