import { exec } from "child_process";
import { AppContext, RepoMetadata } from "./types.js";
import { Repo } from "@sourcebot/db";
import { getRepoPath } from "./utils.js";
import { DEFAULT_SETTINGS } from "./constants.js";
import { getShardPrefix } from "./utils.js";
import { getBranches, getTags } from "./git.js";
import micromatch from "micromatch";
import { createLogger } from "./logger.js";
import { captureEvent } from "./posthog.js";

const logger = createLogger('zoekt');

export const indexGitRepository = async (repo: Repo, ctx: AppContext) => {
    let revisions = [
        'HEAD'
    ];

<<<<<<< HEAD
    const repoPath = getRepoPath(repo, ctx);
    const shardPrefix = getShardPrefix(repo.orgId, repo.id);
    const metadata = repo.metadata as RepoMetadata;
=======
    const command = `zoekt-git-index -allow_missing_branches -index ${ctx.indexPath} -max_trigram_count ${settings.maxTrigramCount} -file_limit ${settings.maxFileSize} -branches ${revisions.join(',')} ${repo.path}`;
>>>>>>> 1b7ce39e

    if (metadata.branches) {
        const branchGlobs = metadata.branches
        const allBranches = await getBranches(repoPath);
        const matchingBranches = 
            allBranches
                .filter((branch) => micromatch.isMatch(branch, branchGlobs))
                .map((branch) => `refs/heads/${branch}`);

        revisions = [
            ...revisions,
            ...matchingBranches
        ];
    }

    if (metadata.tags) {
        const tagGlobs = metadata.tags;
        const allTags = await getTags(repoPath);
        const matchingTags = 
            allTags
                .filter((tag) => micromatch.isMatch(tag, tagGlobs))
                .map((tag) => `refs/tags/${tag}`);

        revisions = [
            ...revisions,
            ...matchingTags
        ];
    }

    // zoekt has a limit of 64 branches/tags to index.
    if (revisions.length > 64) {
        logger.warn(`Too many revisions (${revisions.length}) for repo ${repo.id}, truncating to 64`);
        captureEvent('backend_revisions_truncated', {
            repoId: repo.id,
            revisionCount: revisions.length,
        });
        revisions = revisions.slice(0, 64);
    }
    
    const command = `zoekt-git-index -allow_missing_branches -index ${ctx.indexPath} -file_limit ${DEFAULT_SETTINGS.maxFileSize} -branches ${revisions.join(',')} -tenant_id ${repo.orgId} -shard_prefix ${shardPrefix} ${repoPath}`;

    return new Promise<{ stdout: string, stderr: string }>((resolve, reject) => {
        exec(command, (error, stdout, stderr) => {
            if (error) {
                reject(error);
                return;
            }
            resolve({
                stdout,
                stderr
            });
        })
    });
}<|MERGE_RESOLUTION|>--- conflicted
+++ resolved
@@ -16,13 +16,9 @@
         'HEAD'
     ];
 
-<<<<<<< HEAD
     const repoPath = getRepoPath(repo, ctx);
     const shardPrefix = getShardPrefix(repo.orgId, repo.id);
     const metadata = repo.metadata as RepoMetadata;
-=======
-    const command = `zoekt-git-index -allow_missing_branches -index ${ctx.indexPath} -max_trigram_count ${settings.maxTrigramCount} -file_limit ${settings.maxFileSize} -branches ${revisions.join(',')} ${repo.path}`;
->>>>>>> 1b7ce39e
 
     if (metadata.branches) {
         const branchGlobs = metadata.branches
@@ -62,7 +58,7 @@
         revisions = revisions.slice(0, 64);
     }
     
-    const command = `zoekt-git-index -allow_missing_branches -index ${ctx.indexPath} -file_limit ${DEFAULT_SETTINGS.maxFileSize} -branches ${revisions.join(',')} -tenant_id ${repo.orgId} -shard_prefix ${shardPrefix} ${repoPath}`;
+    const command = `zoekt-git-index -allow_missing_branches -index ${ctx.indexPath} -max_trigram_count ${DEFAULT_SETTINGS.maxTrigramCount} -file_limit ${DEFAULT_SETTINGS.maxFileSize} -branches ${revisions.join(',')} -tenant_id ${repo.orgId} -shard_prefix ${shardPrefix} ${repoPath}`;
 
     return new Promise<{ stdout: string, stderr: string }>((resolve, reject) => {
         exec(command, (error, stdout, stderr) => {
