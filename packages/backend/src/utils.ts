import { Logger } from "winston";
import { AppContext, Repository } from "./types.js";
import path from 'path';
import micromatch from "micromatch";
import { PrismaClient, Repo } from "@sourcebot/db";
import { decrypt } from "@sourcebot/crypto";
import { Token } from "@sourcebot/schemas/v3/shared.type";
import { BackendException, BackendError } from "@sourcebot/error";

export const measure = async <T>(cb: () => Promise<T>) => {
    const start = Date.now();
    const data = await cb();
    const durationMs = Date.now() - start;
    return {
        data,
        durationMs
    }
}

export const marshalBool = (value?: boolean) => {
    return !!value ? '1' : '0';
}

export const excludeForkedRepos = <T extends Repository>(repos: T[], logger?: Logger) => {
    return repos.filter((repo) => {
        if (!!repo.isFork) {
            logger?.debug(`Excluding repo ${repo.id}. Reason: \`exclude.forks\` is true`);
            return false;
        }
        return true;
    });
}

export const excludeArchivedRepos = <T extends Repository>(repos: T[], logger?: Logger) => {
    return repos.filter((repo) => {
        if (!!repo.isArchived) {
            logger?.debug(`Excluding repo ${repo.id}. Reason: \`exclude.archived\` is true`);
            return false;
        }
        return true;
    });
}


export const excludeReposByName = <T extends Repository>(repos: T[], excludedRepoNames: string[], logger?: Logger) => {
    return repos.filter((repo) => {
        if (micromatch.isMatch(repo.name, excludedRepoNames)) {
            logger?.debug(`Excluding repo ${repo.id}. Reason: \`exclude.repos\` contains ${repo.name}`);
            return false;
        }
        return true;
    });
}

export const includeReposByName = <T extends Repository>(repos: T[], includedRepoNames: string[], logger?: Logger) => {
    return repos.filter((repo) => {
        if (micromatch.isMatch(repo.name, includedRepoNames)) {
            logger?.debug(`Including repo ${repo.id}. Reason: \`repos\` contain ${repo.name}`);
            return true;
        }
        return false;
    });
}

export const includeReposByTopic = <T extends Repository>(repos: T[], includedRepoTopics: string[], logger?: Logger) => {
    return repos.filter((repo) => {
        const topics = repo.topics ?? [];
        const matchingTopics = topics.filter((topic) => micromatch.isMatch(topic, includedRepoTopics));

        if (matchingTopics.length > 0) {

            logger?.debug(`Including repo ${repo.id}. Reason: \`topics\` matches the following topics: ${matchingTopics.join(', ')}`);
            return true;
        }
        return false;
    });
}

export const excludeReposByTopic = <T extends Repository>(repos: T[], excludedRepoTopics: string[], logger?: Logger) => {
    return repos.filter((repo) => {
        const topics = repo.topics ?? [];
        const matchingTopics = topics.filter((topic) => micromatch.isMatch(topic, excludedRepoTopics));

        if (matchingTopics.length > 0) {
            logger?.debug(`Excluding repo ${repo.id}. Reason: \`exclude.topics\` matches the following topics: ${matchingTopics.join(', ')}`);
            return false;
        }
        return true;
    });
}

export const getTokenFromConfig = async (token: Token, orgId: number, db?: PrismaClient) => {
<<<<<<< HEAD
    if (typeof token === 'string') {
        return { token: token };
    }
    if ('env' in token) {
        const tokenValue = process.env[token.env];
        if (!tokenValue) {
            throw new BackendException(BackendError.CONNECTION_SYNC_SECRET_DNE, {
                message: `The environment variable '${token.env}' was referenced in the config but was not set.`,
            });
        }
        return { token: tokenValue };
    } else if ('secret' in token) {
        if (!db) {
            throw new BackendException(BackendError.CONNECTION_SYNC_SECRET_DNE, {
                message: `No database connection provided.`,
            });
        }
        
        const secretKey = token.secret;
        const secret = await db.secret.findUnique({
            where: {
                orgId_key: {
                    key: secretKey,
                    orgId
                }
            }
        });
        
        if (!secret) {
            throw new BackendException(BackendError.CONNECTION_SYNC_SECRET_DNE, {
                message: `Secret with key ${secretKey} not found for org ${orgId}`,
            });
=======
    if (!db) {
        throw new Error(`Database connection required to retrieve secret`);
    }

    const secretKey = token.secret;
    const secret = await db.secret.findUnique({
        where: {
            orgId_key: {
                key: secretKey,
                orgId
            }
>>>>>>> b99a6486
        }
    });

<<<<<<< HEAD
        const decryptedSecret = decrypt(secret.iv, secret.encryptedValue);
        return { secretKey, token: decryptedSecret };
    }

    throw new BackendException(BackendError.CONNECTION_SYNC_SECRET_DNE, {
        message: `Invalid token configuration in config`,
    });
=======
    if (!secret) {
        throw new Error(`Secret with key ${secretKey} not found for org ${orgId}`);
    }

    const decryptedSecret = decrypt(secret.iv, secret.encryptedValue);
    return decryptedSecret;
>>>>>>> b99a6486
}

export const isRemotePath = (path: string) => {
    return path.startsWith('https://') || path.startsWith('http://');
}

export const resolvePathRelativeToConfig = (localPath: string, configPath: string) => {
    let absolutePath = localPath;
    if (!path.isAbsolute(absolutePath)) {
        if (absolutePath.startsWith('~')) {
            absolutePath = path.join(process.env.HOME ?? '', absolutePath.slice(1));
        }

        absolutePath = path.resolve(path.dirname(configPath), absolutePath);
    }

    return absolutePath;
}

export const arraysEqualShallow = <T>(a?: readonly T[], b?: readonly T[]) => {
    if (a === b) return true;
    if (a === undefined || b === undefined) return false;
    if (a.length !== b.length) return false;

    const aSorted = a.toSorted();
    const bSorted = b.toSorted();

    for (let i = 0; i < aSorted.length; i++) {
        if (aSorted[i] !== bSorted[i]) {
            return false;
        }
    }

    return true;
}

export const getRepoPath = (repo: Repo, ctx: AppContext) => {
    return path.join(ctx.reposPath, repo.id.toString());
}

export const getShardPrefix = (orgId: number, repoId: number) => {
    return `${orgId}_${repoId}`;
}

export const fetchWithRetry = async <T>(
    fetchFn: () => Promise<T>,
    identifier: string,
    logger: Logger,
    maxAttempts: number = 3
): Promise<T> => {
    let attempts = 0;

    while (true) {
        try {
            return await fetchFn();
        } catch (e: any) {
            attempts++;
            if ((e.status === 403 || e.status === 429 || e.status === 443) && attempts < maxAttempts) {
                const computedWaitTime = 3000 * Math.pow(2, attempts - 1);
                const resetTime = e.response?.headers?.['x-ratelimit-reset'] ? parseInt(e.response.headers['x-ratelimit-reset']) * 1000 : Date.now() + computedWaitTime;
                const waitTime = resetTime - Date.now();
                logger.warn(`Rate limit exceeded for ${identifier}. Waiting ${waitTime}ms before retry ${attempts}/${maxAttempts}...`);

                await new Promise(resolve => setTimeout(resolve, waitTime));
                continue;
            }
            throw e;
        }
    }
}<|MERGE_RESOLUTION|>--- conflicted
+++ resolved
@@ -90,42 +90,10 @@
 }
 
 export const getTokenFromConfig = async (token: Token, orgId: number, db?: PrismaClient) => {
-<<<<<<< HEAD
-    if (typeof token === 'string') {
-        return { token: token };
-    }
-    if ('env' in token) {
-        const tokenValue = process.env[token.env];
-        if (!tokenValue) {
-            throw new BackendException(BackendError.CONNECTION_SYNC_SECRET_DNE, {
-                message: `The environment variable '${token.env}' was referenced in the config but was not set.`,
-            });
-        }
-        return { token: tokenValue };
-    } else if ('secret' in token) {
-        if (!db) {
-            throw new BackendException(BackendError.CONNECTION_SYNC_SECRET_DNE, {
-                message: `No database connection provided.`,
-            });
-        }
-        
-        const secretKey = token.secret;
-        const secret = await db.secret.findUnique({
-            where: {
-                orgId_key: {
-                    key: secretKey,
-                    orgId
-                }
-            }
+    if (!db) {
+        throw new BackendException(BackendError.CONNECTION_SYNC_SYSTEM_ERROR, {
+            message: `No database connection provided.`,
         });
-        
-        if (!secret) {
-            throw new BackendException(BackendError.CONNECTION_SYNC_SECRET_DNE, {
-                message: `Secret with key ${secretKey} not found for org ${orgId}`,
-            });
-=======
-    if (!db) {
-        throw new Error(`Database connection required to retrieve secret`);
     }
 
     const secretKey = token.secret;
@@ -135,26 +103,17 @@
                 key: secretKey,
                 orgId
             }
->>>>>>> b99a6486
         }
     });
 
-<<<<<<< HEAD
-        const decryptedSecret = decrypt(secret.iv, secret.encryptedValue);
-        return { secretKey, token: decryptedSecret };
-    }
-
-    throw new BackendException(BackendError.CONNECTION_SYNC_SECRET_DNE, {
-        message: `Invalid token configuration in config`,
-    });
-=======
     if (!secret) {
-        throw new Error(`Secret with key ${secretKey} not found for org ${orgId}`);
+        throw new BackendException(BackendError.CONNECTION_SYNC_SECRET_DNE, {
+            message: `Secret with key ${secretKey} not found for org ${orgId}`,
+        });
     }
 
     const decryptedSecret = decrypt(secret.iv, secret.encryptedValue);
     return decryptedSecret;
->>>>>>> b99a6486
 }
 
 export const isRemotePath = (path: string) => {
