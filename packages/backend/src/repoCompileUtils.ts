--- conflicted
+++ resolved
@@ -7,11 +7,7 @@
 import { getAzureDevOpsReposFromConfig } from "./azuredevops.js";
 import { SchemaRestRepository as BitbucketServerRepository } from "@coderabbitai/bitbucket/server/openapi";
 import { SchemaRepository as BitbucketCloudRepository } from "@coderabbitai/bitbucket/cloud/openapi";
-<<<<<<< HEAD
-import { Prisma } from '@sourcebot/db';
-=======
-import { CodeHostType, Prisma, PrismaClient } from '@sourcebot/db';
->>>>>>> 581a5a0b
+import { CodeHostType, Prisma } from '@sourcebot/db';
 import { WithRequired } from "./types.js"
 import { marshalBool } from "./utils.js";
 import { createLogger } from '@sourcebot/logger';
