import { Settings } from "./types.js";

/**
 * Default settings.
 */
export const DEFAULT_SETTINGS: Settings = {
    maxFileSize: 2 * 1024 * 1024, // 2MB in bytes
<<<<<<< HEAD
    reindexIntervalMs: 1000 * 60 * 60, // 1 hour
    resyncConnectionPollingIntervalMs: 1000,
    reindexRepoPollingIntervalMs: 1000,
    indexConcurrencyMultiple: 3,
    configSyncConcurrencyMultiple: 3,
    gcConcurrencyMultiple: 1,
    gcGracePeriodMs: 10 * 1000, // 10 seconds
    repoIndexTimeoutMs: 1000 * 60 * 60 * 2 // 2 hours
=======
    maxTrigramCount: 20000,
    autoDeleteStaleRepos: true,
    reindexInterval: 1000 * 60 * 60, // 1 hour in milliseconds
    resyncInterval: 1000 * 60 * 60 * 24, // 1 day in milliseconds
>>>>>>> 1b7ce39e
}<|MERGE_RESOLUTION|>--- conflicted
+++ resolved
@@ -5,7 +5,6 @@
  */
 export const DEFAULT_SETTINGS: Settings = {
     maxFileSize: 2 * 1024 * 1024, // 2MB in bytes
-<<<<<<< HEAD
     reindexIntervalMs: 1000 * 60 * 60, // 1 hour
     resyncConnectionPollingIntervalMs: 1000,
     reindexRepoPollingIntervalMs: 1000,
@@ -13,11 +12,6 @@
     configSyncConcurrencyMultiple: 3,
     gcConcurrencyMultiple: 1,
     gcGracePeriodMs: 10 * 1000, // 10 seconds
-    repoIndexTimeoutMs: 1000 * 60 * 60 * 2 // 2 hours
-=======
+    repoIndexTimeoutMs: 1000 * 60 * 60 * 2, // 2 hours
     maxTrigramCount: 20000,
-    autoDeleteStaleRepos: true,
-    reindexInterval: 1000 * 60 * 60, // 1 hour in milliseconds
-    resyncInterval: 1000 * 60 * 60 * 24, // 1 day in milliseconds
->>>>>>> 1b7ce39e
 }