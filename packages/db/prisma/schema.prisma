--- conflicted
+++ resolved
@@ -105,7 +105,6 @@
 }
 
 model Org {
-<<<<<<< HEAD
   id                Int          @id @default(autoincrement())
   name              String
   domain            String       @unique
@@ -117,17 +116,6 @@
   secrets           Secret[]
 
   stripeCustomerId  String?
-=======
-  id          Int          @id @default(autoincrement())
-  name        String
-  domain      String       @unique
-  createdAt   DateTime     @default(now())
-  updatedAt   DateTime     @updatedAt
-  members     UserToOrg[]
-  connections Connection[]
-  repos       Repo[]
-  secrets     Secret[]
->>>>>>> 8d2c731b
 
   /// List of pending invites to this organization
   invites           Invite[]
