--- conflicted
+++ resolved
@@ -19,8 +19,6 @@
               "type": "object",
               "properties": {
                 "env": {
-<<<<<<< HEAD
-=======
                   "type": "string",
                   "description": "The name of the environment variable that contains the token."
                 }
@@ -34,7 +32,6 @@
               "type": "object",
               "properties": {
                 "googleCloudSecret": {
->>>>>>> 26ec7af7
                   "type": "string",
                   "description": "The resource name of a Google Cloud secret. Must be in the format `projects/<project-id>/secrets/<secret-name>/versions/<version-id>`. See https://cloud.google.com/secret-manager/docs/creating-and-accessing-secrets"
                 }
@@ -230,8 +227,6 @@
               "type": "object",
               "properties": {
                 "env": {
-<<<<<<< HEAD
-=======
                   "type": "string",
                   "description": "The name of the environment variable that contains the token."
                 }
@@ -245,7 +240,6 @@
               "type": "object",
               "properties": {
                 "googleCloudSecret": {
->>>>>>> 26ec7af7
                   "type": "string",
                   "description": "The resource name of a Google Cloud secret. Must be in the format `projects/<project-id>/secrets/<secret-name>/versions/<version-id>`. See https://cloud.google.com/secret-manager/docs/creating-and-accessing-secrets"
                 }
@@ -435,8 +429,6 @@
               "type": "object",
               "properties": {
                 "env": {
-<<<<<<< HEAD
-=======
                   "type": "string",
                   "description": "The name of the environment variable that contains the token."
                 }
@@ -450,7 +442,6 @@
               "type": "object",
               "properties": {
                 "googleCloudSecret": {
->>>>>>> 26ec7af7
                   "type": "string",
                   "description": "The resource name of a Google Cloud secret. Must be in the format `projects/<project-id>/secrets/<secret-name>/versions/<version-id>`. See https://cloud.google.com/secret-manager/docs/creating-and-accessing-secrets"
                 }
@@ -705,8 +696,6 @@
               "type": "object",
               "properties": {
                 "env": {
-<<<<<<< HEAD
-=======
                   "type": "string",
                   "description": "The name of the environment variable that contains the token."
                 }
@@ -720,7 +709,6 @@
               "type": "object",
               "properties": {
                 "googleCloudSecret": {
->>>>>>> 26ec7af7
                   "type": "string",
                   "description": "The resource name of a Google Cloud secret. Must be in the format `projects/<project-id>/secrets/<secret-name>/versions/<version-id>`. See https://cloud.google.com/secret-manager/docs/creating-and-accessing-secrets"
                 }
@@ -876,8 +864,6 @@
               "type": "object",
               "properties": {
                 "env": {
-<<<<<<< HEAD
-=======
                   "type": "string",
                   "description": "The name of the environment variable that contains the token."
                 }
@@ -891,7 +877,6 @@
               "type": "object",
               "properties": {
                 "googleCloudSecret": {
->>>>>>> 26ec7af7
                   "type": "string",
                   "description": "The resource name of a Google Cloud secret. Must be in the format `projects/<project-id>/secrets/<secret-name>/versions/<version-id>`. See https://cloud.google.com/secret-manager/docs/creating-and-accessing-secrets"
                 }
