// THIS IS A AUTO-GENERATED FILE. DO NOT MODIFY MANUALLY!
const schema = {
  "$schema": "http://json-schema.org/draft-07/schema#",
  "type": "object",
  "definitions": {
    "Token": {
      "anyOf": [
        {
          "type": "object",
          "properties": {
            "env": {
<<<<<<< HEAD
=======
              "type": "string",
              "description": "The name of the environment variable that contains the token."
            }
          },
          "required": [
            "env"
          ],
          "additionalProperties": false
        },
        {
          "type": "object",
          "properties": {
            "googleCloudSecret": {
>>>>>>> 26ec7af7
              "type": "string",
              "description": "The resource name of a Google Cloud secret. Must be in the format `projects/<project-id>/secrets/<secret-name>/versions/<version-id>`. See https://cloud.google.com/secret-manager/docs/creating-and-accessing-secrets"
            }
          },
          "required": [
            "googleCloudSecret"
          ],
          "additionalProperties": false
        }
      ]
    },
    "GitRevisions": {
      "type": "object",
      "description": "The revisions (branches, tags) that should be included when indexing. The default branch (HEAD) is always indexed. A maximum of 64 revisions can be indexed, with any additional revisions being ignored.",
      "properties": {
        "branches": {
          "type": "array",
          "description": "List of branches to include when indexing. For a given repo, only the branches that exist on the repo's remote *and* match at least one of the provided `branches` will be indexed. The default branch (HEAD) is always indexed. Glob patterns are supported. A maximum of 64 branches can be indexed, with any additional branches being ignored.",
          "items": {
            "type": "string"
          },
          "examples": [
            [
              "main",
              "release/*"
            ],
            [
              "**"
            ]
          ],
          "default": []
        },
        "tags": {
          "type": "array",
          "description": "List of tags to include when indexing. For a given repo, only the tags that exist on the repo's remote *and* match at least one of the provided `tags` will be indexed. Glob patterns are supported. A maximum of 64 tags can be indexed, with any additional tags being ignored.",
          "items": {
            "type": "string"
          },
          "examples": [
            [
              "latest",
              "v2.*.*"
            ],
            [
              "**"
            ]
          ],
          "default": []
        }
      },
      "additionalProperties": false
    },
    "LanguageModelHeaders": {
      "type": "object",
      "description": "Optional headers to use with the model.",
      "patternProperties": {
        "^[!#$%&'*+\\-.^_`|~0-9A-Za-z]+$": {
          "anyOf": [
            {
              "type": "string"
            },
            {
              "anyOf": [
                {
                  "type": "object",
                  "properties": {
                    "env": {
<<<<<<< HEAD
=======
                      "type": "string",
                      "description": "The name of the environment variable that contains the token."
                    }
                  },
                  "required": [
                    "env"
                  ],
                  "additionalProperties": false
                },
                {
                  "type": "object",
                  "properties": {
                    "googleCloudSecret": {
>>>>>>> 26ec7af7
                      "type": "string",
                      "description": "The resource name of a Google Cloud secret. Must be in the format `projects/<project-id>/secrets/<secret-name>/versions/<version-id>`. See https://cloud.google.com/secret-manager/docs/creating-and-accessing-secrets"
                    }
                  },
                  "required": [
                    "googleCloudSecret"
                  ],
                  "additionalProperties": false
                }
              ]
            }
          ]
        }
      },
      "additionalProperties": false
    },
    "LanguageModelQueryParams": {
      "type": "object",
      "description": "Optional query parameters to include in the request url.",
      "patternProperties": {
        "^[!#$%&'*+\\-.^_`|~0-9A-Za-z]+$": {
          "anyOf": [
            {
              "type": "string"
            },
            {
              "anyOf": [
                {
                  "type": "object",
                  "properties": {
                    "env": {
<<<<<<< HEAD
=======
                      "type": "string",
                      "description": "The name of the environment variable that contains the token."
                    }
                  },
                  "required": [
                    "env"
                  ],
                  "additionalProperties": false
                },
                {
                  "type": "object",
                  "properties": {
                    "googleCloudSecret": {
>>>>>>> 26ec7af7
                      "type": "string",
                      "description": "The resource name of a Google Cloud secret. Must be in the format `projects/<project-id>/secrets/<secret-name>/versions/<version-id>`. See https://cloud.google.com/secret-manager/docs/creating-and-accessing-secrets"
                    }
                  },
                  "required": [
                    "googleCloudSecret"
                  ],
                  "additionalProperties": false
                }
              ]
            }
          ]
        }
      },
      "additionalProperties": false
    }
  }
} as const;
export { schema as sharedSchema };<|MERGE_RESOLUTION|>--- conflicted
+++ resolved
@@ -9,8 +9,6 @@
           "type": "object",
           "properties": {
             "env": {
-<<<<<<< HEAD
-=======
               "type": "string",
               "description": "The name of the environment variable that contains the token."
             }
@@ -24,7 +22,6 @@
           "type": "object",
           "properties": {
             "googleCloudSecret": {
->>>>>>> 26ec7af7
               "type": "string",
               "description": "The resource name of a Google Cloud secret. Must be in the format `projects/<project-id>/secrets/<secret-name>/versions/<version-id>`. See https://cloud.google.com/secret-manager/docs/creating-and-accessing-secrets"
             }
@@ -92,8 +89,6 @@
                   "type": "object",
                   "properties": {
                     "env": {
-<<<<<<< HEAD
-=======
                       "type": "string",
                       "description": "The name of the environment variable that contains the token."
                     }
@@ -107,7 +102,6 @@
                   "type": "object",
                   "properties": {
                     "googleCloudSecret": {
->>>>>>> 26ec7af7
                       "type": "string",
                       "description": "The resource name of a Google Cloud secret. Must be in the format `projects/<project-id>/secrets/<secret-name>/versions/<version-id>`. See https://cloud.google.com/secret-manager/docs/creating-and-accessing-secrets"
                     }
@@ -139,8 +133,6 @@
                   "type": "object",
                   "properties": {
                     "env": {
-<<<<<<< HEAD
-=======
                       "type": "string",
                       "description": "The name of the environment variable that contains the token."
                     }
@@ -154,7 +146,6 @@
                   "type": "object",
                   "properties": {
                     "googleCloudSecret": {
->>>>>>> 26ec7af7
                       "type": "string",
                       "description": "The resource name of a Google Cloud secret. Must be in the format `projects/<project-id>/secrets/<secret-name>/versions/<version-id>`. See https://cloud.google.com/secret-manager/docs/creating-and-accessing-secrets"
                     }
