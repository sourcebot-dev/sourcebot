// THIS IS A AUTO-GENERATED FILE. DO NOT MODIFY MANUALLY!

export type ConnectionConfig =
  | GithubConnectionConfig
  | GitlabConnectionConfig
  | GiteaConnectionConfig
  | GerritConnectionConfig
  | BitbucketConnectionConfig
  | AzureDevOpsConnectionConfig
  | GenericGitHostConnectionConfig;

export interface GithubConnectionConfig {
  /**
   * GitHub Configuration
   */
  type: "github";
  /**
   * A Personal Access Token (PAT).
   */
<<<<<<< HEAD
  token?: {
    /**
     * The name of the environment variable that contains the token. Only supported in declarative connection configs.
     */
    env: string;
  };
=======
  token?:
    | {
        /**
         * The name of the environment variable that contains the token.
         */
        env: string;
      }
    | {
        /**
         * The resource name of a Google Cloud secret. Must be in the format `projects/<project-id>/secrets/<secret-name>/versions/<version-id>`. See https://cloud.google.com/secret-manager/docs/creating-and-accessing-secrets
         */
        googleCloudSecret: string;
      };
>>>>>>> 26ec7af7
  /**
   * The URL of the GitHub host. Defaults to https://github.com
   */
  url?: string;
  /**
   * List of users to sync with. All repositories that the user owns will be synced, unless explicitly defined in the `exclude` property.
   */
  users?: string[];
  /**
   * List of organizations to sync with. All repositories in the organization visible to the provided `token` (if any) will be synced, unless explicitly defined in the `exclude` property.
   */
  orgs?: string[];
  /**
   * List of individual repositories to sync with. Expected to be formatted as '{orgName}/{repoName}' or '{userName}/{repoName}'.
   */
  repos?: string[];
  /**
   * List of repository topics to include when syncing. Only repositories that match at least one of the provided `topics` will be synced. If not specified, all repositories will be synced, unless explicitly defined in the `exclude` property. Glob patterns are supported.
   *
   * @minItems 1
   */
  topics?: string[];
  exclude?: {
    /**
     * Exclude forked repositories from syncing.
     */
    forks?: boolean;
    /**
     * Exclude archived repositories from syncing.
     */
    archived?: boolean;
    /**
     * List of individual repositories to exclude from syncing. Glob patterns are supported.
     */
    repos?: string[];
    /**
     * List of repository topics to exclude when syncing. Repositories that match one of the provided `topics` will be excluded from syncing. Glob patterns are supported.
     */
    topics?: string[];
    /**
     * Exclude repositories based on their disk usage. Note: the disk usage is calculated by GitHub and may not reflect the actual disk usage when cloned.
     */
    size?: {
      /**
       * Minimum repository size (in bytes) to sync (inclusive). Repositories less than this size will be excluded from syncing.
       */
      min?: number;
      /**
       * Maximum repository size (in bytes) to sync (inclusive). Repositories greater than this size will be excluded from syncing.
       */
      max?: number;
    };
  };
  revisions?: GitRevisions;
}
/**
 * The revisions (branches, tags) that should be included when indexing. The default branch (HEAD) is always indexed. A maximum of 64 revisions can be indexed, with any additional revisions being ignored.
 */
export interface GitRevisions {
  /**
   * List of branches to include when indexing. For a given repo, only the branches that exist on the repo's remote *and* match at least one of the provided `branches` will be indexed. The default branch (HEAD) is always indexed. Glob patterns are supported. A maximum of 64 branches can be indexed, with any additional branches being ignored.
   */
  branches?: string[];
  /**
   * List of tags to include when indexing. For a given repo, only the tags that exist on the repo's remote *and* match at least one of the provided `tags` will be indexed. Glob patterns are supported. A maximum of 64 tags can be indexed, with any additional tags being ignored.
   */
  tags?: string[];
}
export interface GitlabConnectionConfig {
  /**
   * GitLab Configuration
   */
  type: "gitlab";
  /**
   * An authentication token.
   */
<<<<<<< HEAD
  token?: {
    /**
     * The name of the environment variable that contains the token. Only supported in declarative connection configs.
     */
    env: string;
  };
=======
  token?:
    | {
        /**
         * The name of the environment variable that contains the token.
         */
        env: string;
      }
    | {
        /**
         * The resource name of a Google Cloud secret. Must be in the format `projects/<project-id>/secrets/<secret-name>/versions/<version-id>`. See https://cloud.google.com/secret-manager/docs/creating-and-accessing-secrets
         */
        googleCloudSecret: string;
      };
>>>>>>> 26ec7af7
  /**
   * The URL of the GitLab host. Defaults to https://gitlab.com
   */
  url?: string;
  /**
   * Sync all projects visible to the provided `token` (if any) in the GitLab instance. This option is ignored if `url` is either unset or set to https://gitlab.com .
   */
  all?: boolean;
  /**
   * List of users to sync with. All projects owned by the user and visible to the provided `token` (if any) will be synced, unless explicitly defined in the `exclude` property.
   */
  users?: string[];
  /**
   * List of groups to sync with. All projects in the group (and recursive subgroups) visible to the provided `token` (if any) will be synced, unless explicitly defined in the `exclude` property. Subgroups can be specified by providing the path to the subgroup (e.g. `my-group/sub-group-a`).
   */
  groups?: string[];
  /**
   * List of individual projects to sync with. The project's namespace must be specified. See: https://docs.gitlab.com/ee/user/namespace/
   */
  projects?: string[];
  /**
   * List of project topics to include when syncing. Only projects that match at least one of the provided `topics` will be synced. If not specified, all projects will be synced, unless explicitly defined in the `exclude` property. Glob patterns are supported.
   *
   * @minItems 1
   */
  topics?: string[];
  exclude?: {
    /**
     * Exclude forked projects from syncing.
     */
    forks?: boolean;
    /**
     * Exclude archived projects from syncing.
     */
    archived?: boolean;
    /**
     * Exclude user-owned projects from syncing.
     */
    userOwnedProjects?: boolean;
    /**
     * List of projects to exclude from syncing. Glob patterns are supported. The project's namespace must be specified, see: https://docs.gitlab.com/ee/user/namespace/
     */
    projects?: string[];
    /**
     * List of project topics to exclude when syncing. Projects that match one of the provided `topics` will be excluded from syncing. Glob patterns are supported.
     */
    topics?: string[];
  };
  revisions?: GitRevisions;
}
export interface GiteaConnectionConfig {
  /**
   * Gitea Configuration
   */
  type: "gitea";
  /**
   * A Personal Access Token (PAT).
   */
<<<<<<< HEAD
  token?: {
    /**
     * The name of the environment variable that contains the token. Only supported in declarative connection configs.
     */
    env: string;
  };
=======
  token?:
    | {
        /**
         * The name of the environment variable that contains the token.
         */
        env: string;
      }
    | {
        /**
         * The resource name of a Google Cloud secret. Must be in the format `projects/<project-id>/secrets/<secret-name>/versions/<version-id>`. See https://cloud.google.com/secret-manager/docs/creating-and-accessing-secrets
         */
        googleCloudSecret: string;
      };
>>>>>>> 26ec7af7
  /**
   * The URL of the Gitea host. Defaults to https://gitea.com
   */
  url?: string;
  /**
   * List of organizations to sync with. All repositories in the organization visible to the provided `token` (if any) will be synced, unless explicitly defined in the `exclude` property. If a `token` is provided, it must have the read:organization scope.
   */
  orgs?: string[];
  /**
   * List of individual repositories to sync with. Expected to be formatted as '{orgName}/{repoName}' or '{userName}/{repoName}'.
   */
  repos?: string[];
  /**
   * List of users to sync with. All repositories that the user owns will be synced, unless explicitly defined in the `exclude` property. If a `token` is provided, it must have the read:user scope.
   */
  users?: string[];
  exclude?: {
    /**
     * Exclude forked repositories from syncing.
     */
    forks?: boolean;
    /**
     * Exclude archived repositories from syncing.
     */
    archived?: boolean;
    /**
     * List of individual repositories to exclude from syncing. Glob patterns are supported.
     */
    repos?: string[];
  };
  revisions?: GitRevisions;
}
export interface GerritConnectionConfig {
  /**
   * Gerrit Configuration
   */
  type: "gerrit";
  /**
   * The URL of the Gerrit host.
   */
  url: string;
  /**
   * List of specific projects to sync. If not specified, all projects will be synced. Glob patterns are supported
   */
  projects?: string[];
  exclude?: {
    /**
     * List of specific projects to exclude from syncing.
     */
    projects?: string[];
    /**
     * Exclude read-only projects from syncing.
     */
    readOnly?: boolean;
    /**
     * Exclude hidden projects from syncing.
     */
    hidden?: boolean;
  };
  revisions?: GitRevisions;
}
export interface BitbucketConnectionConfig {
  /**
   * Bitbucket configuration
   */
  type: "bitbucket";
  /**
   * The username to use for authentication. Only needed if token is an app password.
   */
  user?: string;
  /**
   * An authentication token.
   */
<<<<<<< HEAD
  token?: {
    /**
     * The name of the environment variable that contains the token. Only supported in declarative connection configs.
     */
    env: string;
  };
=======
  token?:
    | {
        /**
         * The name of the environment variable that contains the token.
         */
        env: string;
      }
    | {
        /**
         * The resource name of a Google Cloud secret. Must be in the format `projects/<project-id>/secrets/<secret-name>/versions/<version-id>`. See https://cloud.google.com/secret-manager/docs/creating-and-accessing-secrets
         */
        googleCloudSecret: string;
      };
>>>>>>> 26ec7af7
  /**
   * Bitbucket URL
   */
  url?: string;
  /**
   * The type of Bitbucket deployment
   */
  deploymentType?: "cloud" | "server";
  /**
   * List of workspaces to sync. Ignored if deploymentType is server.
   */
  workspaces?: string[];
  /**
   * List of projects to sync
   */
  projects?: string[];
  /**
   * List of repos to sync
   */
  repos?: string[];
  exclude?: {
    /**
     * Exclude archived repositories from syncing.
     */
    archived?: boolean;
    /**
     * Exclude forked repositories from syncing.
     */
    forks?: boolean;
    /**
     * List of specific repos to exclude from syncing.
     */
    repos?: string[];
  };
  revisions?: GitRevisions;
}
export interface AzureDevOpsConnectionConfig {
  /**
   * Azure DevOps Configuration
   */
  type: "azuredevops";
  /**
   * A Personal Access Token (PAT).
   */
<<<<<<< HEAD
  token: {
    /**
     * The name of the environment variable that contains the token. Only supported in declarative connection configs.
     */
    env: string;
  };
=======
  token:
    | {
        /**
         * The name of the environment variable that contains the token.
         */
        env: string;
      }
    | {
        /**
         * The resource name of a Google Cloud secret. Must be in the format `projects/<project-id>/secrets/<secret-name>/versions/<version-id>`. See https://cloud.google.com/secret-manager/docs/creating-and-accessing-secrets
         */
        googleCloudSecret: string;
      };
>>>>>>> 26ec7af7
  /**
   * The URL of the Azure DevOps host. For Azure DevOps Cloud, use https://dev.azure.com. For Azure DevOps Server, use your server URL.
   */
  url?: string;
  /**
   * The type of Azure DevOps deployment
   */
  deploymentType: "cloud" | "server";
  /**
   * Use legacy TFS path format (/tfs) in API URLs. Required for older TFS installations (TFS 2018 and earlier). When true, API URLs will include /tfs in the path (e.g., https://server/tfs/collection/_apis/...).
   */
  useTfsPath?: boolean;
  /**
   * List of organizations to sync with. For Cloud, this is the organization name. For Server, this is the collection name. All projects and repositories visible to the provided `token` will be synced, unless explicitly defined in the `exclude` property.
   */
  orgs?: string[];
  /**
   * List of specific projects to sync with. Expected to be formatted as '{orgName}/{projectName}' for Cloud or '{collectionName}/{projectName}' for Server.
   */
  projects?: string[];
  /**
   * List of individual repositories to sync with. Expected to be formatted as '{orgName}/{projectName}/{repoName}'.
   */
  repos?: string[];
  exclude?: {
    /**
     * Exclude disabled repositories from syncing.
     */
    disabled?: boolean;
    /**
     * List of repositories to exclude from syncing. Glob patterns are supported.
     */
    repos?: string[];
    /**
     * List of projects to exclude from syncing. Glob patterns are supported.
     */
    projects?: string[];
    /**
     * Exclude repositories based on their size.
     */
    size?: {
      /**
       * Minimum repository size (in bytes) to sync (inclusive). Repositories less than this size will be excluded from syncing.
       */
      min?: number;
      /**
       * Maximum repository size (in bytes) to sync (inclusive). Repositories greater than this size will be excluded from syncing.
       */
      max?: number;
    };
  };
  revisions?: GitRevisions;
}
export interface GenericGitHostConnectionConfig {
  /**
   * Generic Git host configuration
   */
  type: "git";
  /**
   * The URL to the git repository. This can either be a remote URL (prefixed with `http://` or `https://`) or a absolute path to a directory on the local machine (prefixed with `file://`). If a local directory is specified, it must point to the root of a git repository. Local directories are treated as read-only modified. Local directories support glob patterns.
   */
  url: string;
  revisions?: GitRevisions;
}<|MERGE_RESOLUTION|>--- conflicted
+++ resolved
@@ -17,14 +17,6 @@
   /**
    * A Personal Access Token (PAT).
    */
-<<<<<<< HEAD
-  token?: {
-    /**
-     * The name of the environment variable that contains the token. Only supported in declarative connection configs.
-     */
-    env: string;
-  };
-=======
   token?:
     | {
         /**
@@ -38,7 +30,6 @@
          */
         googleCloudSecret: string;
       };
->>>>>>> 26ec7af7
   /**
    * The URL of the GitHub host. Defaults to https://github.com
    */
@@ -115,14 +106,6 @@
   /**
    * An authentication token.
    */
-<<<<<<< HEAD
-  token?: {
-    /**
-     * The name of the environment variable that contains the token. Only supported in declarative connection configs.
-     */
-    env: string;
-  };
-=======
   token?:
     | {
         /**
@@ -136,7 +119,6 @@
          */
         googleCloudSecret: string;
       };
->>>>>>> 26ec7af7
   /**
    * The URL of the GitLab host. Defaults to https://gitlab.com
    */
@@ -195,14 +177,6 @@
   /**
    * A Personal Access Token (PAT).
    */
-<<<<<<< HEAD
-  token?: {
-    /**
-     * The name of the environment variable that contains the token. Only supported in declarative connection configs.
-     */
-    env: string;
-  };
-=======
   token?:
     | {
         /**
@@ -216,7 +190,6 @@
          */
         googleCloudSecret: string;
       };
->>>>>>> 26ec7af7
   /**
    * The URL of the Gitea host. Defaults to https://gitea.com
    */
@@ -290,14 +263,6 @@
   /**
    * An authentication token.
    */
-<<<<<<< HEAD
-  token?: {
-    /**
-     * The name of the environment variable that contains the token. Only supported in declarative connection configs.
-     */
-    env: string;
-  };
-=======
   token?:
     | {
         /**
@@ -311,7 +276,6 @@
          */
         googleCloudSecret: string;
       };
->>>>>>> 26ec7af7
   /**
    * Bitbucket URL
    */
@@ -356,14 +320,6 @@
   /**
    * A Personal Access Token (PAT).
    */
-<<<<<<< HEAD
-  token: {
-    /**
-     * The name of the environment variable that contains the token. Only supported in declarative connection configs.
-     */
-    env: string;
-  };
-=======
   token:
     | {
         /**
@@ -377,7 +333,6 @@
          */
         googleCloudSecret: string;
       };
->>>>>>> 26ec7af7
   /**
    * The URL of the Azure DevOps host. For Azure DevOps Cloud, use https://dev.azure.com. For Azure DevOps Server, use your server URL.
    */
