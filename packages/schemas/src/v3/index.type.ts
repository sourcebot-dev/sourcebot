// THIS IS A AUTO-GENERATED FILE. DO NOT MODIFY MANUALLY!

/**
 * This interface was referenced by `undefined`'s JSON-Schema definition
 * via the `patternProperty` "^[a-zA-Z0-9_-]+$".
 */
export type ConnectionConfig =
  | GithubConnectionConfig
  | GitlabConnectionConfig
  | GiteaConnectionConfig
  | GerritConnectionConfig
  | BitbucketConnectionConfig
  | AzureDevOpsConnectionConfig
  | GenericGitHostConnectionConfig;
export type LanguageModel =
  | AmazonBedrockLanguageModel
  | AnthropicLanguageModel
  | AzureLanguageModel
  | DeepSeekLanguageModel
  | GoogleGenerativeAILanguageModel
  | GoogleVertexAnthropicLanguageModel
  | GoogleVertexLanguageModel
  | MistralLanguageModel
  | OpenAILanguageModel
  | OpenAICompatibleLanguageModel
  | OpenRouterLanguageModel
  | XaiLanguageModel;
export type AppConfig = GitHubAppConfig;
export type IdentityProviderConfig =
  | GitHubIdentityProviderConfig
  | GitLabIdentityProviderConfig
  | GoogleIdentityProviderConfig
  | OktaIdentityProviderConfig
  | KeycloakIdentityProviderConfig
  | MicrosoftEntraIDIdentityProviderConfig
  | GCPIAPIdentityProviderConfig;

export interface SourcebotConfig {
  $schema?: string;
  settings?: Settings;
  /**
   * [Sourcebot EE] Defines a collection of search contexts. This is only available in single-tenancy mode. See: https://docs.sourcebot.dev/docs/features/search/search-contexts
   */
  contexts?: {
    [k: string]: SearchContext;
  };
  /**
   * Defines a collection of connections from varying code hosts that Sourcebot should sync with. This is only available in single-tenancy mode.
   */
  connections?: {
    [k: string]: ConnectionConfig;
  };
  /**
   * Defines a collection of language models that are available to Sourcebot.
   */
  models?: LanguageModel[];
  /**
   * Defines a collection of apps that are available to Sourcebot.
   */
  apps?: AppConfig[];
  /**
   * Defines a collection of identity providers that are available to Sourcebot.
   */
  identityProviders?: IdentityProviderConfig[];
}
/**
 * Defines the global settings for Sourcebot.
 *
 * This interface was referenced by `SourcebotConfig`'s JSON-Schema
 * via the `definition` "Settings".
 */
export interface Settings {
  /**
   * The maximum size of a file (in bytes) to be indexed. Files that exceed this maximum will not be indexed. Defaults to 2MB.
   */
  maxFileSize?: number;
  /**
   * The maximum number of trigrams per document. Files that exceed this maximum will not be indexed. Default to 20000.
   */
  maxTrigramCount?: number;
  /**
   * The interval (in milliseconds) at which the indexer should re-index all repositories. Defaults to 1 hour.
   */
  reindexIntervalMs?: number;
  /**
   * The interval (in milliseconds) at which the connection manager should check for connections that need to be re-synced. Defaults to 24 hours.
   */
  resyncConnectionIntervalMs?: number;
  /**
   * The polling rate (in milliseconds) at which the db should be checked for connections that need to be re-synced. Defaults to 1 second.
   */
  resyncConnectionPollingIntervalMs?: number;
  /**
   * The polling rate (in milliseconds) at which the db should be checked for repos that should be re-indexed. Defaults to 1 second.
   */
  reindexRepoPollingIntervalMs?: number;
  /**
   * The number of connection sync jobs to run concurrently. Defaults to 8.
   */
  maxConnectionSyncJobConcurrency?: number;
  /**
   * The number of repo indexing jobs to run concurrently. Defaults to 8.
   */
  maxRepoIndexingJobConcurrency?: number;
  /**
   * The number of repo GC jobs to run concurrently. Defaults to 8.
   */
  maxRepoGarbageCollectionJobConcurrency?: number;
  /**
   * The grace period (in milliseconds) for garbage collection. Used to prevent deleting shards while they're being loaded. Defaults to 10 seconds.
   */
  repoGarbageCollectionGracePeriodMs?: number;
  /**
   * The timeout (in milliseconds) for a repo indexing to timeout. Defaults to 2 hours.
   */
  repoIndexTimeoutMs?: number;
  /**
   * @deprecated
   * This setting is deprecated. Please use the `FORCE_ENABLE_ANONYMOUS_ACCESS` environment variable instead.
   */
  enablePublicAccess?: boolean;
  /**
   * The interval (in milliseconds) at which the repo permission syncer should run. Defaults to 24 hours.
   */
  experiment_repoDrivenPermissionSyncIntervalMs?: number;
  /**
   * The interval (in milliseconds) at which the user permission syncer should run. Defaults to 24 hours.
   */
  experiment_userDrivenPermissionSyncIntervalMs?: number;
}
/**
 * Search context
 *
 * This interface was referenced by `undefined`'s JSON-Schema definition
 * via the `patternProperty` "^[a-zA-Z0-9_-]+$".
 *
 * This interface was referenced by `SourcebotConfig`'s JSON-Schema
 * via the `definition` "SearchContext".
 */
export interface SearchContext {
  /**
   * List of repositories to include in the search context. Expected to be formatted as a URL without any leading http(s):// prefix (e.g., 'github.com/sourcebot-dev/sourcebot'). Glob patterns are supported.
   */
  include?: string[];
  /**
   * List of connections to include in the search context.
   */
  includeConnections?: string[];
  /**
   * List of repositories to exclude from the search context. Expected to be formatted as a URL without any leading http(s):// prefix (e.g., 'github.com/sourcebot-dev/sourcebot'). Glob patterns are supported.
   */
  exclude?: string[];
  /**
   * List of connections to exclude from the search context.
   */
  excludeConnections?: string[];
  /**
   * Optional description of the search context that surfaces in the UI.
   */
  description?: string;
}
export interface GithubConnectionConfig {
  /**
   * GitHub Configuration
   */
  type: "github";
  /**
   * A Personal Access Token (PAT).
   */
<<<<<<< HEAD
  token?: {
    /**
     * The name of the environment variable that contains the token. Only supported in declarative connection configs.
     */
    env: string;
  };
=======
  token?:
    | {
        /**
         * The name of the environment variable that contains the token.
         */
        env: string;
      }
    | {
        /**
         * The resource name of a Google Cloud secret. Must be in the format `projects/<project-id>/secrets/<secret-name>/versions/<version-id>`. See https://cloud.google.com/secret-manager/docs/creating-and-accessing-secrets
         */
        googleCloudSecret: string;
      };
>>>>>>> 26ec7af7
  /**
   * The URL of the GitHub host. Defaults to https://github.com
   */
  url?: string;
  /**
   * List of users to sync with. All repositories that the user owns will be synced, unless explicitly defined in the `exclude` property.
   */
  users?: string[];
  /**
   * List of organizations to sync with. All repositories in the organization visible to the provided `token` (if any) will be synced, unless explicitly defined in the `exclude` property.
   */
  orgs?: string[];
  /**
   * List of individual repositories to sync with. Expected to be formatted as '{orgName}/{repoName}' or '{userName}/{repoName}'.
   */
  repos?: string[];
  /**
   * List of repository topics to include when syncing. Only repositories that match at least one of the provided `topics` will be synced. If not specified, all repositories will be synced, unless explicitly defined in the `exclude` property. Glob patterns are supported.
   *
   * @minItems 1
   */
  topics?: string[];
  exclude?: {
    /**
     * Exclude forked repositories from syncing.
     */
    forks?: boolean;
    /**
     * Exclude archived repositories from syncing.
     */
    archived?: boolean;
    /**
     * List of individual repositories to exclude from syncing. Glob patterns are supported.
     */
    repos?: string[];
    /**
     * List of repository topics to exclude when syncing. Repositories that match one of the provided `topics` will be excluded from syncing. Glob patterns are supported.
     */
    topics?: string[];
    /**
     * Exclude repositories based on their disk usage. Note: the disk usage is calculated by GitHub and may not reflect the actual disk usage when cloned.
     */
    size?: {
      /**
       * Minimum repository size (in bytes) to sync (inclusive). Repositories less than this size will be excluded from syncing.
       */
      min?: number;
      /**
       * Maximum repository size (in bytes) to sync (inclusive). Repositories greater than this size will be excluded from syncing.
       */
      max?: number;
    };
  };
  revisions?: GitRevisions;
}
/**
 * The revisions (branches, tags) that should be included when indexing. The default branch (HEAD) is always indexed. A maximum of 64 revisions can be indexed, with any additional revisions being ignored.
 */
export interface GitRevisions {
  /**
   * List of branches to include when indexing. For a given repo, only the branches that exist on the repo's remote *and* match at least one of the provided `branches` will be indexed. The default branch (HEAD) is always indexed. Glob patterns are supported. A maximum of 64 branches can be indexed, with any additional branches being ignored.
   */
  branches?: string[];
  /**
   * List of tags to include when indexing. For a given repo, only the tags that exist on the repo's remote *and* match at least one of the provided `tags` will be indexed. Glob patterns are supported. A maximum of 64 tags can be indexed, with any additional tags being ignored.
   */
  tags?: string[];
}
export interface GitlabConnectionConfig {
  /**
   * GitLab Configuration
   */
  type: "gitlab";
  /**
   * An authentication token.
   */
<<<<<<< HEAD
  token?: {
    /**
     * The name of the environment variable that contains the token. Only supported in declarative connection configs.
     */
    env: string;
  };
=======
  token?:
    | {
        /**
         * The name of the environment variable that contains the token.
         */
        env: string;
      }
    | {
        /**
         * The resource name of a Google Cloud secret. Must be in the format `projects/<project-id>/secrets/<secret-name>/versions/<version-id>`. See https://cloud.google.com/secret-manager/docs/creating-and-accessing-secrets
         */
        googleCloudSecret: string;
      };
>>>>>>> 26ec7af7
  /**
   * The URL of the GitLab host. Defaults to https://gitlab.com
   */
  url?: string;
  /**
   * Sync all projects visible to the provided `token` (if any) in the GitLab instance. This option is ignored if `url` is either unset or set to https://gitlab.com .
   */
  all?: boolean;
  /**
   * List of users to sync with. All projects owned by the user and visible to the provided `token` (if any) will be synced, unless explicitly defined in the `exclude` property.
   */
  users?: string[];
  /**
   * List of groups to sync with. All projects in the group (and recursive subgroups) visible to the provided `token` (if any) will be synced, unless explicitly defined in the `exclude` property. Subgroups can be specified by providing the path to the subgroup (e.g. `my-group/sub-group-a`).
   */
  groups?: string[];
  /**
   * List of individual projects to sync with. The project's namespace must be specified. See: https://docs.gitlab.com/ee/user/namespace/
   */
  projects?: string[];
  /**
   * List of project topics to include when syncing. Only projects that match at least one of the provided `topics` will be synced. If not specified, all projects will be synced, unless explicitly defined in the `exclude` property. Glob patterns are supported.
   *
   * @minItems 1
   */
  topics?: string[];
  exclude?: {
    /**
     * Exclude forked projects from syncing.
     */
    forks?: boolean;
    /**
     * Exclude archived projects from syncing.
     */
    archived?: boolean;
    /**
     * Exclude user-owned projects from syncing.
     */
    userOwnedProjects?: boolean;
    /**
     * List of projects to exclude from syncing. Glob patterns are supported. The project's namespace must be specified, see: https://docs.gitlab.com/ee/user/namespace/
     */
    projects?: string[];
    /**
     * List of project topics to exclude when syncing. Projects that match one of the provided `topics` will be excluded from syncing. Glob patterns are supported.
     */
    topics?: string[];
  };
  revisions?: GitRevisions;
}
export interface GiteaConnectionConfig {
  /**
   * Gitea Configuration
   */
  type: "gitea";
  /**
   * A Personal Access Token (PAT).
   */
<<<<<<< HEAD
  token?: {
    /**
     * The name of the environment variable that contains the token. Only supported in declarative connection configs.
     */
    env: string;
  };
=======
  token?:
    | {
        /**
         * The name of the environment variable that contains the token.
         */
        env: string;
      }
    | {
        /**
         * The resource name of a Google Cloud secret. Must be in the format `projects/<project-id>/secrets/<secret-name>/versions/<version-id>`. See https://cloud.google.com/secret-manager/docs/creating-and-accessing-secrets
         */
        googleCloudSecret: string;
      };
>>>>>>> 26ec7af7
  /**
   * The URL of the Gitea host. Defaults to https://gitea.com
   */
  url?: string;
  /**
   * List of organizations to sync with. All repositories in the organization visible to the provided `token` (if any) will be synced, unless explicitly defined in the `exclude` property. If a `token` is provided, it must have the read:organization scope.
   */
  orgs?: string[];
  /**
   * List of individual repositories to sync with. Expected to be formatted as '{orgName}/{repoName}' or '{userName}/{repoName}'.
   */
  repos?: string[];
  /**
   * List of users to sync with. All repositories that the user owns will be synced, unless explicitly defined in the `exclude` property. If a `token` is provided, it must have the read:user scope.
   */
  users?: string[];
  exclude?: {
    /**
     * Exclude forked repositories from syncing.
     */
    forks?: boolean;
    /**
     * Exclude archived repositories from syncing.
     */
    archived?: boolean;
    /**
     * List of individual repositories to exclude from syncing. Glob patterns are supported.
     */
    repos?: string[];
  };
  revisions?: GitRevisions;
}
export interface GerritConnectionConfig {
  /**
   * Gerrit Configuration
   */
  type: "gerrit";
  /**
   * The URL of the Gerrit host.
   */
  url: string;
  /**
   * List of specific projects to sync. If not specified, all projects will be synced. Glob patterns are supported
   */
  projects?: string[];
  exclude?: {
    /**
     * List of specific projects to exclude from syncing.
     */
    projects?: string[];
    /**
     * Exclude read-only projects from syncing.
     */
    readOnly?: boolean;
    /**
     * Exclude hidden projects from syncing.
     */
    hidden?: boolean;
  };
  revisions?: GitRevisions;
}
export interface BitbucketConnectionConfig {
  /**
   * Bitbucket configuration
   */
  type: "bitbucket";
  /**
   * The username to use for authentication. Only needed if token is an app password.
   */
  user?: string;
  /**
   * An authentication token.
   */
<<<<<<< HEAD
  token?: {
    /**
     * The name of the environment variable that contains the token. Only supported in declarative connection configs.
     */
    env: string;
  };
=======
  token?:
    | {
        /**
         * The name of the environment variable that contains the token.
         */
        env: string;
      }
    | {
        /**
         * The resource name of a Google Cloud secret. Must be in the format `projects/<project-id>/secrets/<secret-name>/versions/<version-id>`. See https://cloud.google.com/secret-manager/docs/creating-and-accessing-secrets
         */
        googleCloudSecret: string;
      };
>>>>>>> 26ec7af7
  /**
   * Bitbucket URL
   */
  url?: string;
  /**
   * The type of Bitbucket deployment
   */
  deploymentType?: "cloud" | "server";
  /**
   * List of workspaces to sync. Ignored if deploymentType is server.
   */
  workspaces?: string[];
  /**
   * List of projects to sync
   */
  projects?: string[];
  /**
   * List of repos to sync
   */
  repos?: string[];
  exclude?: {
    /**
     * Exclude archived repositories from syncing.
     */
    archived?: boolean;
    /**
     * Exclude forked repositories from syncing.
     */
    forks?: boolean;
    /**
     * List of specific repos to exclude from syncing.
     */
    repos?: string[];
  };
  revisions?: GitRevisions;
}
export interface AzureDevOpsConnectionConfig {
  /**
   * Azure DevOps Configuration
   */
  type: "azuredevops";
  /**
   * A Personal Access Token (PAT).
   */
<<<<<<< HEAD
  token: {
    /**
     * The name of the environment variable that contains the token. Only supported in declarative connection configs.
     */
    env: string;
  };
=======
  token:
    | {
        /**
         * The name of the environment variable that contains the token.
         */
        env: string;
      }
    | {
        /**
         * The resource name of a Google Cloud secret. Must be in the format `projects/<project-id>/secrets/<secret-name>/versions/<version-id>`. See https://cloud.google.com/secret-manager/docs/creating-and-accessing-secrets
         */
        googleCloudSecret: string;
      };
>>>>>>> 26ec7af7
  /**
   * The URL of the Azure DevOps host. For Azure DevOps Cloud, use https://dev.azure.com. For Azure DevOps Server, use your server URL.
   */
  url?: string;
  /**
   * The type of Azure DevOps deployment
   */
  deploymentType: "cloud" | "server";
  /**
   * Use legacy TFS path format (/tfs) in API URLs. Required for older TFS installations (TFS 2018 and earlier). When true, API URLs will include /tfs in the path (e.g., https://server/tfs/collection/_apis/...).
   */
  useTfsPath?: boolean;
  /**
   * List of organizations to sync with. For Cloud, this is the organization name. For Server, this is the collection name. All projects and repositories visible to the provided `token` will be synced, unless explicitly defined in the `exclude` property.
   */
  orgs?: string[];
  /**
   * List of specific projects to sync with. Expected to be formatted as '{orgName}/{projectName}' for Cloud or '{collectionName}/{projectName}' for Server.
   */
  projects?: string[];
  /**
   * List of individual repositories to sync with. Expected to be formatted as '{orgName}/{projectName}/{repoName}'.
   */
  repos?: string[];
  exclude?: {
    /**
     * Exclude disabled repositories from syncing.
     */
    disabled?: boolean;
    /**
     * List of repositories to exclude from syncing. Glob patterns are supported.
     */
    repos?: string[];
    /**
     * List of projects to exclude from syncing. Glob patterns are supported.
     */
    projects?: string[];
    /**
     * Exclude repositories based on their size.
     */
    size?: {
      /**
       * Minimum repository size (in bytes) to sync (inclusive). Repositories less than this size will be excluded from syncing.
       */
      min?: number;
      /**
       * Maximum repository size (in bytes) to sync (inclusive). Repositories greater than this size will be excluded from syncing.
       */
      max?: number;
    };
  };
  revisions?: GitRevisions;
}
export interface GenericGitHostConnectionConfig {
  /**
   * Generic Git host configuration
   */
  type: "git";
  /**
   * The URL to the git repository. This can either be a remote URL (prefixed with `http://` or `https://`) or a absolute path to a directory on the local machine (prefixed with `file://`). If a local directory is specified, it must point to the root of a git repository. Local directories are treated as read-only modified. Local directories support glob patterns.
   */
  url: string;
  revisions?: GitRevisions;
}
export interface AmazonBedrockLanguageModel {
  /**
   * Amazon Bedrock Configuration
   */
  provider: "amazon-bedrock";
  /**
   * The name of the language model.
   */
  model: string;
  /**
   * Optional display name.
   */
  displayName?: string;
  /**
   * Optional access key ID to use with the model. Defaults to the `AWS_ACCESS_KEY_ID` environment variable.
   */
<<<<<<< HEAD
  accessKeyId?: {
    /**
     * The name of the environment variable that contains the token. Only supported in declarative connection configs.
     */
    env: string;
  };
  /**
   * Optional secret access key to use with the model. Defaults to the `AWS_SECRET_ACCESS_KEY` environment variable.
   */
  accessKeySecret?: {
    /**
     * The name of the environment variable that contains the token. Only supported in declarative connection configs.
     */
    env: string;
  };
  /**
   * Optional session token to use with the model. Defaults to the `AWS_SESSION_TOKEN` environment variable.
   */
  sessionToken?: {
    /**
     * The name of the environment variable that contains the token. Only supported in declarative connection configs.
     */
    env: string;
  };
=======
  accessKeyId?:
    | {
        /**
         * The name of the environment variable that contains the token.
         */
        env: string;
      }
    | {
        /**
         * The resource name of a Google Cloud secret. Must be in the format `projects/<project-id>/secrets/<secret-name>/versions/<version-id>`. See https://cloud.google.com/secret-manager/docs/creating-and-accessing-secrets
         */
        googleCloudSecret: string;
      };
  /**
   * Optional secret access key to use with the model. Defaults to the `AWS_SECRET_ACCESS_KEY` environment variable.
   */
  accessKeySecret?:
    | {
        /**
         * The name of the environment variable that contains the token.
         */
        env: string;
      }
    | {
        /**
         * The resource name of a Google Cloud secret. Must be in the format `projects/<project-id>/secrets/<secret-name>/versions/<version-id>`. See https://cloud.google.com/secret-manager/docs/creating-and-accessing-secrets
         */
        googleCloudSecret: string;
      };
  /**
   * Optional session token to use with the model. Defaults to the `AWS_SESSION_TOKEN` environment variable.
   */
  sessionToken?:
    | {
        /**
         * The name of the environment variable that contains the token.
         */
        env: string;
      }
    | {
        /**
         * The resource name of a Google Cloud secret. Must be in the format `projects/<project-id>/secrets/<secret-name>/versions/<version-id>`. See https://cloud.google.com/secret-manager/docs/creating-and-accessing-secrets
         */
        googleCloudSecret: string;
      };
>>>>>>> 26ec7af7
  /**
   * The AWS region. Defaults to the `AWS_REGION` environment variable.
   */
  region?: string;
  /**
   * Optional base URL.
   */
  baseUrl?: string;
  headers?: LanguageModelHeaders;
}
/**
 * Optional headers to use with the model.
 */
export interface LanguageModelHeaders {
  /**
   * This interface was referenced by `LanguageModelHeaders`'s JSON-Schema definition
   * via the `patternProperty` "^[!#$%&'*+\-.^_`|~0-9A-Za-z]+$".
   */
  [k: string]:
    | string
<<<<<<< HEAD
    | {
        /**
         * The name of the environment variable that contains the token. Only supported in declarative connection configs.
         */
        env: string;
      };
=======
    | (
        | {
            /**
             * The name of the environment variable that contains the token.
             */
            env: string;
          }
        | {
            /**
             * The resource name of a Google Cloud secret. Must be in the format `projects/<project-id>/secrets/<secret-name>/versions/<version-id>`. See https://cloud.google.com/secret-manager/docs/creating-and-accessing-secrets
             */
            googleCloudSecret: string;
          }
      );
>>>>>>> 26ec7af7
}
export interface AnthropicLanguageModel {
  /**
   * Anthropic Configuration
   */
  provider: "anthropic";
  /**
   * The name of the language model.
   */
  model: string;
  /**
   * Optional display name.
   */
  displayName?: string;
  /**
   * Optional API key to use with the model. Defaults to the `ANTHROPIC_API_KEY` environment variable.
   */
<<<<<<< HEAD
  token?: {
    /**
     * The name of the environment variable that contains the token. Only supported in declarative connection configs.
     */
    env: string;
  };
=======
  token?:
    | {
        /**
         * The name of the environment variable that contains the token.
         */
        env: string;
      }
    | {
        /**
         * The resource name of a Google Cloud secret. Must be in the format `projects/<project-id>/secrets/<secret-name>/versions/<version-id>`. See https://cloud.google.com/secret-manager/docs/creating-and-accessing-secrets
         */
        googleCloudSecret: string;
      };
>>>>>>> 26ec7af7
  /**
   * Optional base URL.
   */
  baseUrl?: string;
  headers?: LanguageModelHeaders;
}
export interface AzureLanguageModel {
  /**
   * Azure Configuration
   */
  provider: "azure";
  /**
   * The deployment name of the Azure model.
   */
  model: string;
  /**
   * Optional display name.
   */
  displayName?: string;
  /**
   * Azure resource name. Defaults to the `AZURE_RESOURCE_NAME` environment variable.
   */
  resourceName?: string;
  /**
   * Optional API key to use with the model. Defaults to the `AZURE_API_KEY` environment variable.
   */
<<<<<<< HEAD
  token?: {
    /**
     * The name of the environment variable that contains the token. Only supported in declarative connection configs.
     */
    env: string;
  };
=======
  token?:
    | {
        /**
         * The name of the environment variable that contains the token.
         */
        env: string;
      }
    | {
        /**
         * The resource name of a Google Cloud secret. Must be in the format `projects/<project-id>/secrets/<secret-name>/versions/<version-id>`. See https://cloud.google.com/secret-manager/docs/creating-and-accessing-secrets
         */
        googleCloudSecret: string;
      };
>>>>>>> 26ec7af7
  /**
   * Sets a custom api version. Defaults to `preview`.
   */
  apiVersion?: string;
  /**
   * Use a different URL prefix for API calls. Either this or `resourceName` can be used.
   */
  baseUrl?: string;
  headers?: LanguageModelHeaders;
}
export interface DeepSeekLanguageModel {
  /**
   * DeepSeek Configuration
   */
  provider: "deepseek";
  /**
   * The name of the language model.
   */
  model: string;
  /**
   * Optional display name.
   */
  displayName?: string;
  /**
   * Optional API key to use with the model. Defaults to the `DEEPSEEK_API_KEY` environment variable.
   */
<<<<<<< HEAD
  token?: {
    /**
     * The name of the environment variable that contains the token. Only supported in declarative connection configs.
     */
    env: string;
  };
=======
  token?:
    | {
        /**
         * The name of the environment variable that contains the token.
         */
        env: string;
      }
    | {
        /**
         * The resource name of a Google Cloud secret. Must be in the format `projects/<project-id>/secrets/<secret-name>/versions/<version-id>`. See https://cloud.google.com/secret-manager/docs/creating-and-accessing-secrets
         */
        googleCloudSecret: string;
      };
>>>>>>> 26ec7af7
  /**
   * Optional base URL.
   */
  baseUrl?: string;
  headers?: LanguageModelHeaders;
}
export interface GoogleGenerativeAILanguageModel {
  /**
   * Google Generative AI Configuration
   */
  provider: "google-generative-ai";
  /**
   * The name of the language model.
   */
  model: string;
  /**
   * Optional display name.
   */
  displayName?: string;
  /**
   * Optional API key to use with the model. Defaults to the `GOOGLE_GENERATIVE_AI_API_KEY` environment variable.
   */
<<<<<<< HEAD
  token?: {
    /**
     * The name of the environment variable that contains the token. Only supported in declarative connection configs.
     */
    env: string;
  };
=======
  token?:
    | {
        /**
         * The name of the environment variable that contains the token.
         */
        env: string;
      }
    | {
        /**
         * The resource name of a Google Cloud secret. Must be in the format `projects/<project-id>/secrets/<secret-name>/versions/<version-id>`. See https://cloud.google.com/secret-manager/docs/creating-and-accessing-secrets
         */
        googleCloudSecret: string;
      };
>>>>>>> 26ec7af7
  /**
   * Optional base URL.
   */
  baseUrl?: string;
  headers?: LanguageModelHeaders;
}
export interface GoogleVertexAnthropicLanguageModel {
  /**
   * Google Vertex AI Anthropic Configuration
   */
  provider: "google-vertex-anthropic";
  /**
   * The name of the Anthropic language model running on Google Vertex.
   */
  model: string;
  /**
   * Optional display name.
   */
  displayName?: string;
  /**
   * The Google Cloud project ID. Defaults to the `GOOGLE_VERTEX_PROJECT` environment variable.
   */
  project?: string;
  /**
   * The Google Cloud region. Defaults to the `GOOGLE_VERTEX_REGION` environment variable.
   */
  region?: string;
  /**
   * Optional file path to service account credentials JSON. Defaults to the `GOOGLE_APPLICATION_CREDENTIALS` environment variable or application default credentials.
   */
<<<<<<< HEAD
  credentials?: {
    /**
     * The name of the environment variable that contains the token. Only supported in declarative connection configs.
     */
    env: string;
  };
=======
  credentials?:
    | {
        /**
         * The name of the environment variable that contains the token.
         */
        env: string;
      }
    | {
        /**
         * The resource name of a Google Cloud secret. Must be in the format `projects/<project-id>/secrets/<secret-name>/versions/<version-id>`. See https://cloud.google.com/secret-manager/docs/creating-and-accessing-secrets
         */
        googleCloudSecret: string;
      };
>>>>>>> 26ec7af7
  /**
   * Optional base URL.
   */
  baseUrl?: string;
  headers?: LanguageModelHeaders;
}
export interface GoogleVertexLanguageModel {
  /**
   * Google Vertex AI Configuration
   */
  provider: "google-vertex";
  /**
   * The name of the language model.
   */
  model: string;
  /**
   * Optional display name.
   */
  displayName?: string;
  /**
   * The Google Cloud project ID. Defaults to the `GOOGLE_VERTEX_PROJECT` environment variable.
   */
  project?: string;
  /**
   * The Google Cloud region. Defaults to the `GOOGLE_VERTEX_REGION` environment variable.
   */
  region?: string;
  /**
   * Optional file path to service account credentials JSON. Defaults to the `GOOGLE_APPLICATION_CREDENTIALS` environment variable or application default credentials.
   */
<<<<<<< HEAD
  credentials?: {
    /**
     * The name of the environment variable that contains the token. Only supported in declarative connection configs.
     */
    env: string;
  };
=======
  credentials?:
    | {
        /**
         * The name of the environment variable that contains the token.
         */
        env: string;
      }
    | {
        /**
         * The resource name of a Google Cloud secret. Must be in the format `projects/<project-id>/secrets/<secret-name>/versions/<version-id>`. See https://cloud.google.com/secret-manager/docs/creating-and-accessing-secrets
         */
        googleCloudSecret: string;
      };
>>>>>>> 26ec7af7
  /**
   * Optional base URL.
   */
  baseUrl?: string;
  headers?: LanguageModelHeaders;
}
export interface MistralLanguageModel {
  /**
   * Mistral AI Configuration
   */
  provider: "mistral";
  /**
   * The name of the language model.
   */
  model: string;
  /**
   * Optional display name.
   */
  displayName?: string;
  /**
   * Optional API key to use with the model. Defaults to the `MISTRAL_API_KEY` environment variable.
   */
<<<<<<< HEAD
  token?: {
    /**
     * The name of the environment variable that contains the token. Only supported in declarative connection configs.
     */
    env: string;
  };
=======
  token?:
    | {
        /**
         * The name of the environment variable that contains the token.
         */
        env: string;
      }
    | {
        /**
         * The resource name of a Google Cloud secret. Must be in the format `projects/<project-id>/secrets/<secret-name>/versions/<version-id>`. See https://cloud.google.com/secret-manager/docs/creating-and-accessing-secrets
         */
        googleCloudSecret: string;
      };
>>>>>>> 26ec7af7
  /**
   * Optional base URL.
   */
  baseUrl?: string;
  headers?: LanguageModelHeaders;
}
export interface OpenAILanguageModel {
  /**
   * OpenAI Configuration
   */
  provider: "openai";
  /**
   * The name of the language model.
   */
  model: string;
  /**
   * Optional display name.
   */
  displayName?: string;
  /**
   * Optional API key to use with the model. Defaults to the `OPENAI_API_KEY` environment variable.
   */
<<<<<<< HEAD
  token?: {
    /**
     * The name of the environment variable that contains the token. Only supported in declarative connection configs.
     */
    env: string;
  };
=======
  token?:
    | {
        /**
         * The name of the environment variable that contains the token.
         */
        env: string;
      }
    | {
        /**
         * The resource name of a Google Cloud secret. Must be in the format `projects/<project-id>/secrets/<secret-name>/versions/<version-id>`. See https://cloud.google.com/secret-manager/docs/creating-and-accessing-secrets
         */
        googleCloudSecret: string;
      };
>>>>>>> 26ec7af7
  /**
   * Optional base URL.
   */
  baseUrl?: string;
  /**
   * The reasoning effort to use with the model. Defaults to `medium`. See https://platform.openai.com/docs/guides/reasoning#get-started-with-reasonings
   */
  reasoningEffort?: string;
  headers?: LanguageModelHeaders;
}
export interface OpenAICompatibleLanguageModel {
  /**
   * OpenAI Compatible Configuration
   */
  provider: "openai-compatible";
  /**
   * The name of the language model.
   */
  model: string;
  /**
   * Optional display name.
   */
  displayName?: string;
  /**
   * Optional API key. If specified, adds an `Authorization` header to request headers with the value Bearer <token>.
   */
<<<<<<< HEAD
  token?: {
    /**
     * The name of the environment variable that contains the token. Only supported in declarative connection configs.
     */
    env: string;
  };
=======
  token?:
    | {
        /**
         * The name of the environment variable that contains the token.
         */
        env: string;
      }
    | {
        /**
         * The resource name of a Google Cloud secret. Must be in the format `projects/<project-id>/secrets/<secret-name>/versions/<version-id>`. See https://cloud.google.com/secret-manager/docs/creating-and-accessing-secrets
         */
        googleCloudSecret: string;
      };
>>>>>>> 26ec7af7
  /**
   * Base URL of the OpenAI-compatible chat completions API endpoint.
   */
  baseUrl: string;
  headers?: LanguageModelHeaders;
  queryParams?: LanguageModelQueryParams;
  /**
   * The name of the XML tag to extract reasoning from (without angle brackets). Defaults to `think`.
   */
  reasoningTag?: string;
}
/**
 * Optional query parameters to include in the request url.
 */
export interface LanguageModelQueryParams {
  /**
   * This interface was referenced by `LanguageModelQueryParams`'s JSON-Schema definition
   * via the `patternProperty` "^[!#$%&'*+\-.^_`|~0-9A-Za-z]+$".
   */
  [k: string]:
    | string
<<<<<<< HEAD
    | {
        /**
         * The name of the environment variable that contains the token. Only supported in declarative connection configs.
         */
        env: string;
      };
=======
    | (
        | {
            /**
             * The name of the environment variable that contains the token.
             */
            env: string;
          }
        | {
            /**
             * The resource name of a Google Cloud secret. Must be in the format `projects/<project-id>/secrets/<secret-name>/versions/<version-id>`. See https://cloud.google.com/secret-manager/docs/creating-and-accessing-secrets
             */
            googleCloudSecret: string;
          }
      );
>>>>>>> 26ec7af7
}
export interface OpenRouterLanguageModel {
  /**
   * OpenRouter Configuration
   */
  provider: "openrouter";
  /**
   * The name of the language model.
   */
  model: string;
  /**
   * Optional display name.
   */
  displayName?: string;
  /**
   * Optional API key to use with the model. Defaults to the `OPENROUTER_API_KEY` environment variable.
   */
<<<<<<< HEAD
  token?: {
    /**
     * The name of the environment variable that contains the token. Only supported in declarative connection configs.
     */
    env: string;
  };
=======
  token?:
    | {
        /**
         * The name of the environment variable that contains the token.
         */
        env: string;
      }
    | {
        /**
         * The resource name of a Google Cloud secret. Must be in the format `projects/<project-id>/secrets/<secret-name>/versions/<version-id>`. See https://cloud.google.com/secret-manager/docs/creating-and-accessing-secrets
         */
        googleCloudSecret: string;
      };
>>>>>>> 26ec7af7
  /**
   * Optional base URL.
   */
  baseUrl?: string;
  headers?: LanguageModelHeaders;
}
export interface XaiLanguageModel {
  /**
   * xAI Configuration
   */
  provider: "xai";
  /**
   * The name of the language model.
   */
  model: string;
  /**
   * Optional display name.
   */
  displayName?: string;
  /**
   * Optional API key to use with the model. Defaults to the `XAI_API_KEY` environment variable.
   */
<<<<<<< HEAD
  token?: {
    /**
     * The name of the environment variable that contains the token. Only supported in declarative connection configs.
     */
    env: string;
  };
=======
  token?:
    | {
        /**
         * The name of the environment variable that contains the token.
         */
        env: string;
      }
    | {
        /**
         * The resource name of a Google Cloud secret. Must be in the format `projects/<project-id>/secrets/<secret-name>/versions/<version-id>`. See https://cloud.google.com/secret-manager/docs/creating-and-accessing-secrets
         */
        googleCloudSecret: string;
      };
>>>>>>> 26ec7af7
  /**
   * Optional base URL.
   */
  baseUrl?: string;
  headers?: LanguageModelHeaders;
}
export interface GitHubAppConfig {
  /**
   * GitHub App Configuration
   */
  type: "github";
  /**
   * The hostname of the GitHub App deployment.
   */
  deploymentHostname?: string;
  /**
   * The ID of the GitHub App.
   */
  id: string;
  /**
   * The private key of the GitHub App.
   */
<<<<<<< HEAD
  privateKey: {
    /**
     * The name of the environment variable that contains the token. Only supported in declarative connection configs.
     */
    env: string;
  };
}
export interface GitHubIdentityProviderConfig {
  provider: "github";
  purpose: "sso" | "integration";
  clientId: {
    /**
     * The name of the environment variable that contains the token. Only supported in declarative connection configs.
     */
    env: string;
  };
  clientSecret: {
    /**
     * The name of the environment variable that contains the token. Only supported in declarative connection configs.
     */
    env: string;
  };
  baseUrl?: {
    /**
     * The name of the environment variable that contains the token. Only supported in declarative connection configs.
     */
    env: string;
  };
  required?: boolean;
  [k: string]: unknown;
}
export interface GitLabIdentityProviderConfig {
  provider: "gitlab";
  purpose: "sso" | "integration";
  clientId: {
    /**
     * The name of the environment variable that contains the token. Only supported in declarative connection configs.
     */
    env: string;
  };
  clientSecret: {
    /**
     * The name of the environment variable that contains the token. Only supported in declarative connection configs.
     */
    env: string;
  };
  baseUrl: {
    /**
     * The name of the environment variable that contains the token. Only supported in declarative connection configs.
     */
    env: string;
  };
  required?: boolean;
  [k: string]: unknown;
}
export interface GoogleIdentityProviderConfig {
  provider: "google";
  clientId: {
    /**
     * The name of the environment variable that contains the token. Only supported in declarative connection configs.
     */
    env: string;
  };
  clientSecret: {
    /**
     * The name of the environment variable that contains the token. Only supported in declarative connection configs.
     */
    env: string;
  };
  [k: string]: unknown;
}
export interface OktaIdentityProviderConfig {
  provider: "okta";
  clientId: {
    /**
     * The name of the environment variable that contains the token. Only supported in declarative connection configs.
     */
    env: string;
  };
  clientSecret: {
    /**
     * The name of the environment variable that contains the token. Only supported in declarative connection configs.
     */
    env: string;
  };
  issuer: {
    /**
     * The name of the environment variable that contains the token. Only supported in declarative connection configs.
     */
    env: string;
  };
  [k: string]: unknown;
}
export interface KeycloakIdentityProviderConfig {
  provider: "keycloak";
  clientId: {
    /**
     * The name of the environment variable that contains the token. Only supported in declarative connection configs.
     */
    env: string;
  };
  clientSecret: {
    /**
     * The name of the environment variable that contains the token. Only supported in declarative connection configs.
     */
    env: string;
  };
  issuer: {
    /**
     * The name of the environment variable that contains the token. Only supported in declarative connection configs.
     */
    env: string;
  };
  [k: string]: unknown;
}
export interface MicrosoftEntraIDIdentityProviderConfig {
  provider: "microsoft-entra-id";
  clientId: {
    /**
     * The name of the environment variable that contains the token. Only supported in declarative connection configs.
     */
    env: string;
  };
  clientSecret: {
    /**
     * The name of the environment variable that contains the token. Only supported in declarative connection configs.
     */
    env: string;
  };
  issuer: {
    /**
     * The name of the environment variable that contains the token. Only supported in declarative connection configs.
     */
    env: string;
  };
  [k: string]: unknown;
}
export interface GCPIAPIdentityProviderConfig {
  provider: "gcp-iap";
  audience: {
    /**
     * The name of the environment variable that contains the token. Only supported in declarative connection configs.
     */
    env: string;
  };
  [k: string]: unknown;
=======
  privateKey:
    | {
        /**
         * The name of the environment variable that contains the token.
         */
        env: string;
      }
    | {
        /**
         * The resource name of a Google Cloud secret. Must be in the format `projects/<project-id>/secrets/<secret-name>/versions/<version-id>`. See https://cloud.google.com/secret-manager/docs/creating-and-accessing-secrets
         */
        googleCloudSecret: string;
      };
>>>>>>> 26ec7af7
}<|MERGE_RESOLUTION|>--- conflicted
+++ resolved
@@ -167,14 +167,6 @@
   /**
    * A Personal Access Token (PAT).
    */
-<<<<<<< HEAD
-  token?: {
-    /**
-     * The name of the environment variable that contains the token. Only supported in declarative connection configs.
-     */
-    env: string;
-  };
-=======
   token?:
     | {
         /**
@@ -188,7 +180,6 @@
          */
         googleCloudSecret: string;
       };
->>>>>>> 26ec7af7
   /**
    * The URL of the GitHub host. Defaults to https://github.com
    */
@@ -265,14 +256,6 @@
   /**
    * An authentication token.
    */
-<<<<<<< HEAD
-  token?: {
-    /**
-     * The name of the environment variable that contains the token. Only supported in declarative connection configs.
-     */
-    env: string;
-  };
-=======
   token?:
     | {
         /**
@@ -286,7 +269,6 @@
          */
         googleCloudSecret: string;
       };
->>>>>>> 26ec7af7
   /**
    * The URL of the GitLab host. Defaults to https://gitlab.com
    */
@@ -345,14 +327,6 @@
   /**
    * A Personal Access Token (PAT).
    */
-<<<<<<< HEAD
-  token?: {
-    /**
-     * The name of the environment variable that contains the token. Only supported in declarative connection configs.
-     */
-    env: string;
-  };
-=======
   token?:
     | {
         /**
@@ -366,7 +340,6 @@
          */
         googleCloudSecret: string;
       };
->>>>>>> 26ec7af7
   /**
    * The URL of the Gitea host. Defaults to https://gitea.com
    */
@@ -440,14 +413,6 @@
   /**
    * An authentication token.
    */
-<<<<<<< HEAD
-  token?: {
-    /**
-     * The name of the environment variable that contains the token. Only supported in declarative connection configs.
-     */
-    env: string;
-  };
-=======
   token?:
     | {
         /**
@@ -461,7 +426,6 @@
          */
         googleCloudSecret: string;
       };
->>>>>>> 26ec7af7
   /**
    * Bitbucket URL
    */
@@ -506,14 +470,6 @@
   /**
    * A Personal Access Token (PAT).
    */
-<<<<<<< HEAD
-  token: {
-    /**
-     * The name of the environment variable that contains the token. Only supported in declarative connection configs.
-     */
-    env: string;
-  };
-=======
   token:
     | {
         /**
@@ -527,7 +483,6 @@
          */
         googleCloudSecret: string;
       };
->>>>>>> 26ec7af7
   /**
    * The URL of the Azure DevOps host. For Azure DevOps Cloud, use https://dev.azure.com. For Azure DevOps Server, use your server URL.
    */
@@ -608,64 +563,38 @@
   /**
    * Optional access key ID to use with the model. Defaults to the `AWS_ACCESS_KEY_ID` environment variable.
    */
-<<<<<<< HEAD
-  accessKeyId?: {
-    /**
-     * The name of the environment variable that contains the token. Only supported in declarative connection configs.
-     */
-    env: string;
-  };
+  accessKeyId?:
+    | {
+        /**
+         * The name of the environment variable that contains the token.
+         */
+        env: string;
+      }
+    | {
+        /**
+         * The resource name of a Google Cloud secret. Must be in the format `projects/<project-id>/secrets/<secret-name>/versions/<version-id>`. See https://cloud.google.com/secret-manager/docs/creating-and-accessing-secrets
+         */
+        googleCloudSecret: string;
+      };
   /**
    * Optional secret access key to use with the model. Defaults to the `AWS_SECRET_ACCESS_KEY` environment variable.
    */
-  accessKeySecret?: {
-    /**
-     * The name of the environment variable that contains the token. Only supported in declarative connection configs.
-     */
-    env: string;
-  };
+  accessKeySecret?:
+    | {
+        /**
+         * The name of the environment variable that contains the token.
+         */
+        env: string;
+      }
+    | {
+        /**
+         * The resource name of a Google Cloud secret. Must be in the format `projects/<project-id>/secrets/<secret-name>/versions/<version-id>`. See https://cloud.google.com/secret-manager/docs/creating-and-accessing-secrets
+         */
+        googleCloudSecret: string;
+      };
   /**
    * Optional session token to use with the model. Defaults to the `AWS_SESSION_TOKEN` environment variable.
    */
-  sessionToken?: {
-    /**
-     * The name of the environment variable that contains the token. Only supported in declarative connection configs.
-     */
-    env: string;
-  };
-=======
-  accessKeyId?:
-    | {
-        /**
-         * The name of the environment variable that contains the token.
-         */
-        env: string;
-      }
-    | {
-        /**
-         * The resource name of a Google Cloud secret. Must be in the format `projects/<project-id>/secrets/<secret-name>/versions/<version-id>`. See https://cloud.google.com/secret-manager/docs/creating-and-accessing-secrets
-         */
-        googleCloudSecret: string;
-      };
-  /**
-   * Optional secret access key to use with the model. Defaults to the `AWS_SECRET_ACCESS_KEY` environment variable.
-   */
-  accessKeySecret?:
-    | {
-        /**
-         * The name of the environment variable that contains the token.
-         */
-        env: string;
-      }
-    | {
-        /**
-         * The resource name of a Google Cloud secret. Must be in the format `projects/<project-id>/secrets/<secret-name>/versions/<version-id>`. See https://cloud.google.com/secret-manager/docs/creating-and-accessing-secrets
-         */
-        googleCloudSecret: string;
-      };
-  /**
-   * Optional session token to use with the model. Defaults to the `AWS_SESSION_TOKEN` environment variable.
-   */
   sessionToken?:
     | {
         /**
@@ -679,7 +608,6 @@
          */
         googleCloudSecret: string;
       };
->>>>>>> 26ec7af7
   /**
    * The AWS region. Defaults to the `AWS_REGION` environment variable.
    */
@@ -700,14 +628,6 @@
    */
   [k: string]:
     | string
-<<<<<<< HEAD
-    | {
-        /**
-         * The name of the environment variable that contains the token. Only supported in declarative connection configs.
-         */
-        env: string;
-      };
-=======
     | (
         | {
             /**
@@ -722,7 +642,6 @@
             googleCloudSecret: string;
           }
       );
->>>>>>> 26ec7af7
 }
 export interface AnthropicLanguageModel {
   /**
@@ -740,14 +659,6 @@
   /**
    * Optional API key to use with the model. Defaults to the `ANTHROPIC_API_KEY` environment variable.
    */
-<<<<<<< HEAD
-  token?: {
-    /**
-     * The name of the environment variable that contains the token. Only supported in declarative connection configs.
-     */
-    env: string;
-  };
-=======
   token?:
     | {
         /**
@@ -761,7 +672,6 @@
          */
         googleCloudSecret: string;
       };
->>>>>>> 26ec7af7
   /**
    * Optional base URL.
    */
@@ -788,14 +698,6 @@
   /**
    * Optional API key to use with the model. Defaults to the `AZURE_API_KEY` environment variable.
    */
-<<<<<<< HEAD
-  token?: {
-    /**
-     * The name of the environment variable that contains the token. Only supported in declarative connection configs.
-     */
-    env: string;
-  };
-=======
   token?:
     | {
         /**
@@ -809,7 +711,6 @@
          */
         googleCloudSecret: string;
       };
->>>>>>> 26ec7af7
   /**
    * Sets a custom api version. Defaults to `preview`.
    */
@@ -836,14 +737,6 @@
   /**
    * Optional API key to use with the model. Defaults to the `DEEPSEEK_API_KEY` environment variable.
    */
-<<<<<<< HEAD
-  token?: {
-    /**
-     * The name of the environment variable that contains the token. Only supported in declarative connection configs.
-     */
-    env: string;
-  };
-=======
   token?:
     | {
         /**
@@ -857,7 +750,6 @@
          */
         googleCloudSecret: string;
       };
->>>>>>> 26ec7af7
   /**
    * Optional base URL.
    */
@@ -880,14 +772,6 @@
   /**
    * Optional API key to use with the model. Defaults to the `GOOGLE_GENERATIVE_AI_API_KEY` environment variable.
    */
-<<<<<<< HEAD
-  token?: {
-    /**
-     * The name of the environment variable that contains the token. Only supported in declarative connection configs.
-     */
-    env: string;
-  };
-=======
   token?:
     | {
         /**
@@ -901,7 +785,6 @@
          */
         googleCloudSecret: string;
       };
->>>>>>> 26ec7af7
   /**
    * Optional base URL.
    */
@@ -932,14 +815,6 @@
   /**
    * Optional file path to service account credentials JSON. Defaults to the `GOOGLE_APPLICATION_CREDENTIALS` environment variable or application default credentials.
    */
-<<<<<<< HEAD
-  credentials?: {
-    /**
-     * The name of the environment variable that contains the token. Only supported in declarative connection configs.
-     */
-    env: string;
-  };
-=======
   credentials?:
     | {
         /**
@@ -953,7 +828,6 @@
          */
         googleCloudSecret: string;
       };
->>>>>>> 26ec7af7
   /**
    * Optional base URL.
    */
@@ -984,14 +858,6 @@
   /**
    * Optional file path to service account credentials JSON. Defaults to the `GOOGLE_APPLICATION_CREDENTIALS` environment variable or application default credentials.
    */
-<<<<<<< HEAD
-  credentials?: {
-    /**
-     * The name of the environment variable that contains the token. Only supported in declarative connection configs.
-     */
-    env: string;
-  };
-=======
   credentials?:
     | {
         /**
@@ -1005,7 +871,6 @@
          */
         googleCloudSecret: string;
       };
->>>>>>> 26ec7af7
   /**
    * Optional base URL.
    */
@@ -1028,14 +893,6 @@
   /**
    * Optional API key to use with the model. Defaults to the `MISTRAL_API_KEY` environment variable.
    */
-<<<<<<< HEAD
-  token?: {
-    /**
-     * The name of the environment variable that contains the token. Only supported in declarative connection configs.
-     */
-    env: string;
-  };
-=======
   token?:
     | {
         /**
@@ -1049,7 +906,6 @@
          */
         googleCloudSecret: string;
       };
->>>>>>> 26ec7af7
   /**
    * Optional base URL.
    */
@@ -1072,14 +928,6 @@
   /**
    * Optional API key to use with the model. Defaults to the `OPENAI_API_KEY` environment variable.
    */
-<<<<<<< HEAD
-  token?: {
-    /**
-     * The name of the environment variable that contains the token. Only supported in declarative connection configs.
-     */
-    env: string;
-  };
-=======
   token?:
     | {
         /**
@@ -1093,7 +941,6 @@
          */
         googleCloudSecret: string;
       };
->>>>>>> 26ec7af7
   /**
    * Optional base URL.
    */
@@ -1120,14 +967,6 @@
   /**
    * Optional API key. If specified, adds an `Authorization` header to request headers with the value Bearer <token>.
    */
-<<<<<<< HEAD
-  token?: {
-    /**
-     * The name of the environment variable that contains the token. Only supported in declarative connection configs.
-     */
-    env: string;
-  };
-=======
   token?:
     | {
         /**
@@ -1141,7 +980,6 @@
          */
         googleCloudSecret: string;
       };
->>>>>>> 26ec7af7
   /**
    * Base URL of the OpenAI-compatible chat completions API endpoint.
    */
@@ -1163,14 +1001,6 @@
    */
   [k: string]:
     | string
-<<<<<<< HEAD
-    | {
-        /**
-         * The name of the environment variable that contains the token. Only supported in declarative connection configs.
-         */
-        env: string;
-      };
-=======
     | (
         | {
             /**
@@ -1185,7 +1015,6 @@
             googleCloudSecret: string;
           }
       );
->>>>>>> 26ec7af7
 }
 export interface OpenRouterLanguageModel {
   /**
@@ -1203,14 +1032,6 @@
   /**
    * Optional API key to use with the model. Defaults to the `OPENROUTER_API_KEY` environment variable.
    */
-<<<<<<< HEAD
-  token?: {
-    /**
-     * The name of the environment variable that contains the token. Only supported in declarative connection configs.
-     */
-    env: string;
-  };
-=======
   token?:
     | {
         /**
@@ -1224,7 +1045,6 @@
          */
         googleCloudSecret: string;
       };
->>>>>>> 26ec7af7
   /**
    * Optional base URL.
    */
@@ -1247,14 +1067,6 @@
   /**
    * Optional API key to use with the model. Defaults to the `XAI_API_KEY` environment variable.
    */
-<<<<<<< HEAD
-  token?: {
-    /**
-     * The name of the environment variable that contains the token. Only supported in declarative connection configs.
-     */
-    env: string;
-  };
-=======
   token?:
     | {
         /**
@@ -1268,7 +1080,6 @@
          */
         googleCloudSecret: string;
       };
->>>>>>> 26ec7af7
   /**
    * Optional base URL.
    */
@@ -1291,166 +1102,283 @@
   /**
    * The private key of the GitHub App.
    */
-<<<<<<< HEAD
-  privateKey: {
-    /**
-     * The name of the environment variable that contains the token. Only supported in declarative connection configs.
-     */
-    env: string;
-  };
+  privateKey:
+    | {
+        /**
+         * The name of the environment variable that contains the token.
+         */
+        env: string;
+      }
+    | {
+        /**
+         * The resource name of a Google Cloud secret. Must be in the format `projects/<project-id>/secrets/<secret-name>/versions/<version-id>`. See https://cloud.google.com/secret-manager/docs/creating-and-accessing-secrets
+         */
+        googleCloudSecret: string;
+      };
 }
 export interface GitHubIdentityProviderConfig {
   provider: "github";
   purpose: "sso" | "integration";
-  clientId: {
-    /**
-     * The name of the environment variable that contains the token. Only supported in declarative connection configs.
-     */
-    env: string;
-  };
-  clientSecret: {
-    /**
-     * The name of the environment variable that contains the token. Only supported in declarative connection configs.
-     */
-    env: string;
-  };
-  baseUrl?: {
-    /**
-     * The name of the environment variable that contains the token. Only supported in declarative connection configs.
-     */
-    env: string;
-  };
+  clientId:
+    | {
+        /**
+         * The name of the environment variable that contains the token.
+         */
+        env: string;
+      }
+    | {
+        /**
+         * The resource name of a Google Cloud secret. Must be in the format `projects/<project-id>/secrets/<secret-name>/versions/<version-id>`. See https://cloud.google.com/secret-manager/docs/creating-and-accessing-secrets
+         */
+        googleCloudSecret: string;
+      };
+  clientSecret:
+    | {
+        /**
+         * The name of the environment variable that contains the token.
+         */
+        env: string;
+      }
+    | {
+        /**
+         * The resource name of a Google Cloud secret. Must be in the format `projects/<project-id>/secrets/<secret-name>/versions/<version-id>`. See https://cloud.google.com/secret-manager/docs/creating-and-accessing-secrets
+         */
+        googleCloudSecret: string;
+      };
+  baseUrl?:
+    | {
+        /**
+         * The name of the environment variable that contains the token.
+         */
+        env: string;
+      }
+    | {
+        /**
+         * The resource name of a Google Cloud secret. Must be in the format `projects/<project-id>/secrets/<secret-name>/versions/<version-id>`. See https://cloud.google.com/secret-manager/docs/creating-and-accessing-secrets
+         */
+        googleCloudSecret: string;
+      };
   required?: boolean;
   [k: string]: unknown;
 }
 export interface GitLabIdentityProviderConfig {
   provider: "gitlab";
   purpose: "sso" | "integration";
-  clientId: {
-    /**
-     * The name of the environment variable that contains the token. Only supported in declarative connection configs.
-     */
-    env: string;
-  };
-  clientSecret: {
-    /**
-     * The name of the environment variable that contains the token. Only supported in declarative connection configs.
-     */
-    env: string;
-  };
-  baseUrl: {
-    /**
-     * The name of the environment variable that contains the token. Only supported in declarative connection configs.
-     */
-    env: string;
-  };
+  clientId:
+    | {
+        /**
+         * The name of the environment variable that contains the token.
+         */
+        env: string;
+      }
+    | {
+        /**
+         * The resource name of a Google Cloud secret. Must be in the format `projects/<project-id>/secrets/<secret-name>/versions/<version-id>`. See https://cloud.google.com/secret-manager/docs/creating-and-accessing-secrets
+         */
+        googleCloudSecret: string;
+      };
+  clientSecret:
+    | {
+        /**
+         * The name of the environment variable that contains the token.
+         */
+        env: string;
+      }
+    | {
+        /**
+         * The resource name of a Google Cloud secret. Must be in the format `projects/<project-id>/secrets/<secret-name>/versions/<version-id>`. See https://cloud.google.com/secret-manager/docs/creating-and-accessing-secrets
+         */
+        googleCloudSecret: string;
+      };
+  baseUrl:
+    | {
+        /**
+         * The name of the environment variable that contains the token.
+         */
+        env: string;
+      }
+    | {
+        /**
+         * The resource name of a Google Cloud secret. Must be in the format `projects/<project-id>/secrets/<secret-name>/versions/<version-id>`. See https://cloud.google.com/secret-manager/docs/creating-and-accessing-secrets
+         */
+        googleCloudSecret: string;
+      };
   required?: boolean;
   [k: string]: unknown;
 }
 export interface GoogleIdentityProviderConfig {
   provider: "google";
-  clientId: {
-    /**
-     * The name of the environment variable that contains the token. Only supported in declarative connection configs.
-     */
-    env: string;
-  };
-  clientSecret: {
-    /**
-     * The name of the environment variable that contains the token. Only supported in declarative connection configs.
-     */
-    env: string;
-  };
+  clientId:
+    | {
+        /**
+         * The name of the environment variable that contains the token.
+         */
+        env: string;
+      }
+    | {
+        /**
+         * The resource name of a Google Cloud secret. Must be in the format `projects/<project-id>/secrets/<secret-name>/versions/<version-id>`. See https://cloud.google.com/secret-manager/docs/creating-and-accessing-secrets
+         */
+        googleCloudSecret: string;
+      };
+  clientSecret:
+    | {
+        /**
+         * The name of the environment variable that contains the token.
+         */
+        env: string;
+      }
+    | {
+        /**
+         * The resource name of a Google Cloud secret. Must be in the format `projects/<project-id>/secrets/<secret-name>/versions/<version-id>`. See https://cloud.google.com/secret-manager/docs/creating-and-accessing-secrets
+         */
+        googleCloudSecret: string;
+      };
   [k: string]: unknown;
 }
 export interface OktaIdentityProviderConfig {
   provider: "okta";
-  clientId: {
-    /**
-     * The name of the environment variable that contains the token. Only supported in declarative connection configs.
-     */
-    env: string;
-  };
-  clientSecret: {
-    /**
-     * The name of the environment variable that contains the token. Only supported in declarative connection configs.
-     */
-    env: string;
-  };
-  issuer: {
-    /**
-     * The name of the environment variable that contains the token. Only supported in declarative connection configs.
-     */
-    env: string;
-  };
+  clientId:
+    | {
+        /**
+         * The name of the environment variable that contains the token.
+         */
+        env: string;
+      }
+    | {
+        /**
+         * The resource name of a Google Cloud secret. Must be in the format `projects/<project-id>/secrets/<secret-name>/versions/<version-id>`. See https://cloud.google.com/secret-manager/docs/creating-and-accessing-secrets
+         */
+        googleCloudSecret: string;
+      };
+  clientSecret:
+    | {
+        /**
+         * The name of the environment variable that contains the token.
+         */
+        env: string;
+      }
+    | {
+        /**
+         * The resource name of a Google Cloud secret. Must be in the format `projects/<project-id>/secrets/<secret-name>/versions/<version-id>`. See https://cloud.google.com/secret-manager/docs/creating-and-accessing-secrets
+         */
+        googleCloudSecret: string;
+      };
+  issuer:
+    | {
+        /**
+         * The name of the environment variable that contains the token.
+         */
+        env: string;
+      }
+    | {
+        /**
+         * The resource name of a Google Cloud secret. Must be in the format `projects/<project-id>/secrets/<secret-name>/versions/<version-id>`. See https://cloud.google.com/secret-manager/docs/creating-and-accessing-secrets
+         */
+        googleCloudSecret: string;
+      };
   [k: string]: unknown;
 }
 export interface KeycloakIdentityProviderConfig {
   provider: "keycloak";
-  clientId: {
-    /**
-     * The name of the environment variable that contains the token. Only supported in declarative connection configs.
-     */
-    env: string;
-  };
-  clientSecret: {
-    /**
-     * The name of the environment variable that contains the token. Only supported in declarative connection configs.
-     */
-    env: string;
-  };
-  issuer: {
-    /**
-     * The name of the environment variable that contains the token. Only supported in declarative connection configs.
-     */
-    env: string;
-  };
+  clientId:
+    | {
+        /**
+         * The name of the environment variable that contains the token.
+         */
+        env: string;
+      }
+    | {
+        /**
+         * The resource name of a Google Cloud secret. Must be in the format `projects/<project-id>/secrets/<secret-name>/versions/<version-id>`. See https://cloud.google.com/secret-manager/docs/creating-and-accessing-secrets
+         */
+        googleCloudSecret: string;
+      };
+  clientSecret:
+    | {
+        /**
+         * The name of the environment variable that contains the token.
+         */
+        env: string;
+      }
+    | {
+        /**
+         * The resource name of a Google Cloud secret. Must be in the format `projects/<project-id>/secrets/<secret-name>/versions/<version-id>`. See https://cloud.google.com/secret-manager/docs/creating-and-accessing-secrets
+         */
+        googleCloudSecret: string;
+      };
+  issuer:
+    | {
+        /**
+         * The name of the environment variable that contains the token.
+         */
+        env: string;
+      }
+    | {
+        /**
+         * The resource name of a Google Cloud secret. Must be in the format `projects/<project-id>/secrets/<secret-name>/versions/<version-id>`. See https://cloud.google.com/secret-manager/docs/creating-and-accessing-secrets
+         */
+        googleCloudSecret: string;
+      };
   [k: string]: unknown;
 }
 export interface MicrosoftEntraIDIdentityProviderConfig {
   provider: "microsoft-entra-id";
-  clientId: {
-    /**
-     * The name of the environment variable that contains the token. Only supported in declarative connection configs.
-     */
-    env: string;
-  };
-  clientSecret: {
-    /**
-     * The name of the environment variable that contains the token. Only supported in declarative connection configs.
-     */
-    env: string;
-  };
-  issuer: {
-    /**
-     * The name of the environment variable that contains the token. Only supported in declarative connection configs.
-     */
-    env: string;
-  };
+  clientId:
+    | {
+        /**
+         * The name of the environment variable that contains the token.
+         */
+        env: string;
+      }
+    | {
+        /**
+         * The resource name of a Google Cloud secret. Must be in the format `projects/<project-id>/secrets/<secret-name>/versions/<version-id>`. See https://cloud.google.com/secret-manager/docs/creating-and-accessing-secrets
+         */
+        googleCloudSecret: string;
+      };
+  clientSecret:
+    | {
+        /**
+         * The name of the environment variable that contains the token.
+         */
+        env: string;
+      }
+    | {
+        /**
+         * The resource name of a Google Cloud secret. Must be in the format `projects/<project-id>/secrets/<secret-name>/versions/<version-id>`. See https://cloud.google.com/secret-manager/docs/creating-and-accessing-secrets
+         */
+        googleCloudSecret: string;
+      };
+  issuer:
+    | {
+        /**
+         * The name of the environment variable that contains the token.
+         */
+        env: string;
+      }
+    | {
+        /**
+         * The resource name of a Google Cloud secret. Must be in the format `projects/<project-id>/secrets/<secret-name>/versions/<version-id>`. See https://cloud.google.com/secret-manager/docs/creating-and-accessing-secrets
+         */
+        googleCloudSecret: string;
+      };
   [k: string]: unknown;
 }
 export interface GCPIAPIdentityProviderConfig {
   provider: "gcp-iap";
-  audience: {
-    /**
-     * The name of the environment variable that contains the token. Only supported in declarative connection configs.
-     */
-    env: string;
-  };
+  audience:
+    | {
+        /**
+         * The name of the environment variable that contains the token.
+         */
+        env: string;
+      }
+    | {
+        /**
+         * The resource name of a Google Cloud secret. Must be in the format `projects/<project-id>/secrets/<secret-name>/versions/<version-id>`. See https://cloud.google.com/secret-manager/docs/creating-and-accessing-secrets
+         */
+        googleCloudSecret: string;
+      };
   [k: string]: unknown;
-=======
-  privateKey:
-    | {
-        /**
-         * The name of the environment variable that contains the token.
-         */
-        env: string;
-      }
-    | {
-        /**
-         * The resource name of a Google Cloud secret. Must be in the format `projects/<project-id>/secrets/<secret-name>/versions/<version-id>`. See https://cloud.google.com/secret-manager/docs/creating-and-accessing-secrets
-         */
-        googleCloudSecret: string;
-      };
->>>>>>> 26ec7af7
 }