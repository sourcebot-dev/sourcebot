--- conflicted
+++ resolved
@@ -12,14 +12,6 @@
   /**
    * An authentication token.
    */
-<<<<<<< HEAD
-  token?: {
-    /**
-     * The name of the environment variable that contains the token. Only supported in declarative connection configs.
-     */
-    env: string;
-  };
-=======
   token?:
     | {
         /**
@@ -33,7 +25,6 @@
          */
         googleCloudSecret: string;
       };
->>>>>>> 26ec7af7
   /**
    * Bitbucket URL
    */
