--- conflicted
+++ resolved
@@ -18,14 +18,6 @@
   /**
    * The private key of the GitHub App.
    */
-<<<<<<< HEAD
-  privateKey: {
-    /**
-     * The name of the environment variable that contains the token. Only supported in declarative connection configs.
-     */
-    env: string;
-  };
-=======
   privateKey:
     | {
         /**
@@ -39,5 +31,4 @@
          */
         googleCloudSecret: string;
       };
->>>>>>> 26ec7af7
 }