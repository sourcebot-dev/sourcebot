// THIS IS A AUTO-GENERATED FILE. DO NOT MODIFY MANUALLY!

export interface GiteaConnectionConfig {
  /**
   * Gitea Configuration
   */
  type: "gitea";
  /**
   * A Personal Access Token (PAT).
   */
<<<<<<< HEAD
  token?: {
    /**
     * The name of the environment variable that contains the token. Only supported in declarative connection configs.
     */
    env: string;
  };
=======
  token?:
    | {
        /**
         * The name of the environment variable that contains the token.
         */
        env: string;
      }
    | {
        /**
         * The resource name of a Google Cloud secret. Must be in the format `projects/<project-id>/secrets/<secret-name>/versions/<version-id>`. See https://cloud.google.com/secret-manager/docs/creating-and-accessing-secrets
         */
        googleCloudSecret: string;
      };
>>>>>>> 26ec7af7
  /**
   * The URL of the Gitea host. Defaults to https://gitea.com
   */
  url?: string;
  /**
   * List of organizations to sync with. All repositories in the organization visible to the provided `token` (if any) will be synced, unless explicitly defined in the `exclude` property. If a `token` is provided, it must have the read:organization scope.
   */
  orgs?: string[];
  /**
   * List of individual repositories to sync with. Expected to be formatted as '{orgName}/{repoName}' or '{userName}/{repoName}'.
   */
  repos?: string[];
  /**
   * List of users to sync with. All repositories that the user owns will be synced, unless explicitly defined in the `exclude` property. If a `token` is provided, it must have the read:user scope.
   */
  users?: string[];
  exclude?: {
    /**
     * Exclude forked repositories from syncing.
     */
    forks?: boolean;
    /**
     * Exclude archived repositories from syncing.
     */
    archived?: boolean;
    /**
     * List of individual repositories to exclude from syncing. Glob patterns are supported.
     */
    repos?: string[];
  };
  revisions?: GitRevisions;
}
/**
 * The revisions (branches, tags) that should be included when indexing. The default branch (HEAD) is always indexed. A maximum of 64 revisions can be indexed, with any additional revisions being ignored.
 */
export interface GitRevisions {
  /**
   * List of branches to include when indexing. For a given repo, only the branches that exist on the repo's remote *and* match at least one of the provided `branches` will be indexed. The default branch (HEAD) is always indexed. Glob patterns are supported. A maximum of 64 branches can be indexed, with any additional branches being ignored.
   */
  branches?: string[];
  /**
   * List of tags to include when indexing. For a given repo, only the tags that exist on the repo's remote *and* match at least one of the provided `tags` will be indexed. Glob patterns are supported. A maximum of 64 tags can be indexed, with any additional tags being ignored.
   */
  tags?: string[];
}<|MERGE_RESOLUTION|>--- conflicted
+++ resolved
@@ -8,14 +8,6 @@
   /**
    * A Personal Access Token (PAT).
    */
-<<<<<<< HEAD
-  token?: {
-    /**
-     * The name of the environment variable that contains the token. Only supported in declarative connection configs.
-     */
-    env: string;
-  };
-=======
   token?:
     | {
         /**
@@ -29,7 +21,6 @@
          */
         googleCloudSecret: string;
       };
->>>>>>> 26ec7af7
   /**
    * The URL of the Gitea host. Defaults to https://gitea.com
    */
