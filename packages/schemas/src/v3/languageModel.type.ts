// THIS IS A AUTO-GENERATED FILE. DO NOT MODIFY MANUALLY!

export type LanguageModel =
  | AmazonBedrockLanguageModel
  | AnthropicLanguageModel
  | AzureLanguageModel
  | DeepSeekLanguageModel
  | GoogleGenerativeAILanguageModel
  | GoogleVertexAnthropicLanguageModel
  | GoogleVertexLanguageModel
  | MistralLanguageModel
  | OpenAILanguageModel
  | OpenAICompatibleLanguageModel
  | OpenRouterLanguageModel
  | XaiLanguageModel;

export interface AmazonBedrockLanguageModel {
  /**
   * Amazon Bedrock Configuration
   */
  provider: "amazon-bedrock";
  /**
   * The name of the language model.
   */
  model: string;
  /**
   * Optional display name.
   */
  displayName?: string;
  /**
   * Optional access key ID to use with the model. Defaults to the `AWS_ACCESS_KEY_ID` environment variable.
   */
<<<<<<< HEAD
  accessKeyId?: {
    /**
     * The name of the environment variable that contains the token. Only supported in declarative connection configs.
     */
    env: string;
  };
  /**
   * Optional secret access key to use with the model. Defaults to the `AWS_SECRET_ACCESS_KEY` environment variable.
   */
  accessKeySecret?: {
    /**
     * The name of the environment variable that contains the token. Only supported in declarative connection configs.
     */
    env: string;
  };
  /**
   * Optional session token to use with the model. Defaults to the `AWS_SESSION_TOKEN` environment variable.
   */
  sessionToken?: {
    /**
     * The name of the environment variable that contains the token. Only supported in declarative connection configs.
     */
    env: string;
  };
=======
  accessKeyId?:
    | {
        /**
         * The name of the environment variable that contains the token.
         */
        env: string;
      }
    | {
        /**
         * The resource name of a Google Cloud secret. Must be in the format `projects/<project-id>/secrets/<secret-name>/versions/<version-id>`. See https://cloud.google.com/secret-manager/docs/creating-and-accessing-secrets
         */
        googleCloudSecret: string;
      };
  /**
   * Optional secret access key to use with the model. Defaults to the `AWS_SECRET_ACCESS_KEY` environment variable.
   */
  accessKeySecret?:
    | {
        /**
         * The name of the environment variable that contains the token.
         */
        env: string;
      }
    | {
        /**
         * The resource name of a Google Cloud secret. Must be in the format `projects/<project-id>/secrets/<secret-name>/versions/<version-id>`. See https://cloud.google.com/secret-manager/docs/creating-and-accessing-secrets
         */
        googleCloudSecret: string;
      };
  /**
   * Optional session token to use with the model. Defaults to the `AWS_SESSION_TOKEN` environment variable.
   */
  sessionToken?:
    | {
        /**
         * The name of the environment variable that contains the token.
         */
        env: string;
      }
    | {
        /**
         * The resource name of a Google Cloud secret. Must be in the format `projects/<project-id>/secrets/<secret-name>/versions/<version-id>`. See https://cloud.google.com/secret-manager/docs/creating-and-accessing-secrets
         */
        googleCloudSecret: string;
      };
>>>>>>> 26ec7af7
  /**
   * The AWS region. Defaults to the `AWS_REGION` environment variable.
   */
  region?: string;
  /**
   * Optional base URL.
   */
  baseUrl?: string;
  headers?: LanguageModelHeaders;
}
/**
 * Optional headers to use with the model.
 */
export interface LanguageModelHeaders {
  /**
   * This interface was referenced by `LanguageModelHeaders`'s JSON-Schema definition
   * via the `patternProperty` "^[!#$%&'*+\-.^_`|~0-9A-Za-z]+$".
   */
  [k: string]:
    | string
<<<<<<< HEAD
    | {
        /**
         * The name of the environment variable that contains the token. Only supported in declarative connection configs.
         */
        env: string;
      };
=======
    | (
        | {
            /**
             * The name of the environment variable that contains the token.
             */
            env: string;
          }
        | {
            /**
             * The resource name of a Google Cloud secret. Must be in the format `projects/<project-id>/secrets/<secret-name>/versions/<version-id>`. See https://cloud.google.com/secret-manager/docs/creating-and-accessing-secrets
             */
            googleCloudSecret: string;
          }
      );
>>>>>>> 26ec7af7
}
export interface AnthropicLanguageModel {
  /**
   * Anthropic Configuration
   */
  provider: "anthropic";
  /**
   * The name of the language model.
   */
  model: string;
  /**
   * Optional display name.
   */
  displayName?: string;
  /**
   * Optional API key to use with the model. Defaults to the `ANTHROPIC_API_KEY` environment variable.
   */
<<<<<<< HEAD
  token?: {
    /**
     * The name of the environment variable that contains the token. Only supported in declarative connection configs.
     */
    env: string;
  };
=======
  token?:
    | {
        /**
         * The name of the environment variable that contains the token.
         */
        env: string;
      }
    | {
        /**
         * The resource name of a Google Cloud secret. Must be in the format `projects/<project-id>/secrets/<secret-name>/versions/<version-id>`. See https://cloud.google.com/secret-manager/docs/creating-and-accessing-secrets
         */
        googleCloudSecret: string;
      };
>>>>>>> 26ec7af7
  /**
   * Optional base URL.
   */
  baseUrl?: string;
  headers?: LanguageModelHeaders;
}
export interface AzureLanguageModel {
  /**
   * Azure Configuration
   */
  provider: "azure";
  /**
   * The deployment name of the Azure model.
   */
  model: string;
  /**
   * Optional display name.
   */
  displayName?: string;
  /**
   * Azure resource name. Defaults to the `AZURE_RESOURCE_NAME` environment variable.
   */
  resourceName?: string;
  /**
   * Optional API key to use with the model. Defaults to the `AZURE_API_KEY` environment variable.
   */
<<<<<<< HEAD
  token?: {
    /**
     * The name of the environment variable that contains the token. Only supported in declarative connection configs.
     */
    env: string;
  };
=======
  token?:
    | {
        /**
         * The name of the environment variable that contains the token.
         */
        env: string;
      }
    | {
        /**
         * The resource name of a Google Cloud secret. Must be in the format `projects/<project-id>/secrets/<secret-name>/versions/<version-id>`. See https://cloud.google.com/secret-manager/docs/creating-and-accessing-secrets
         */
        googleCloudSecret: string;
      };
>>>>>>> 26ec7af7
  /**
   * Sets a custom api version. Defaults to `preview`.
   */
  apiVersion?: string;
  /**
   * Use a different URL prefix for API calls. Either this or `resourceName` can be used.
   */
  baseUrl?: string;
  headers?: LanguageModelHeaders;
}
export interface DeepSeekLanguageModel {
  /**
   * DeepSeek Configuration
   */
  provider: "deepseek";
  /**
   * The name of the language model.
   */
  model: string;
  /**
   * Optional display name.
   */
  displayName?: string;
  /**
   * Optional API key to use with the model. Defaults to the `DEEPSEEK_API_KEY` environment variable.
   */
<<<<<<< HEAD
  token?: {
    /**
     * The name of the environment variable that contains the token. Only supported in declarative connection configs.
     */
    env: string;
  };
=======
  token?:
    | {
        /**
         * The name of the environment variable that contains the token.
         */
        env: string;
      }
    | {
        /**
         * The resource name of a Google Cloud secret. Must be in the format `projects/<project-id>/secrets/<secret-name>/versions/<version-id>`. See https://cloud.google.com/secret-manager/docs/creating-and-accessing-secrets
         */
        googleCloudSecret: string;
      };
>>>>>>> 26ec7af7
  /**
   * Optional base URL.
   */
  baseUrl?: string;
  headers?: LanguageModelHeaders;
}
export interface GoogleGenerativeAILanguageModel {
  /**
   * Google Generative AI Configuration
   */
  provider: "google-generative-ai";
  /**
   * The name of the language model.
   */
  model: string;
  /**
   * Optional display name.
   */
  displayName?: string;
  /**
   * Optional API key to use with the model. Defaults to the `GOOGLE_GENERATIVE_AI_API_KEY` environment variable.
   */
<<<<<<< HEAD
  token?: {
    /**
     * The name of the environment variable that contains the token. Only supported in declarative connection configs.
     */
    env: string;
  };
=======
  token?:
    | {
        /**
         * The name of the environment variable that contains the token.
         */
        env: string;
      }
    | {
        /**
         * The resource name of a Google Cloud secret. Must be in the format `projects/<project-id>/secrets/<secret-name>/versions/<version-id>`. See https://cloud.google.com/secret-manager/docs/creating-and-accessing-secrets
         */
        googleCloudSecret: string;
      };
>>>>>>> 26ec7af7
  /**
   * Optional base URL.
   */
  baseUrl?: string;
  headers?: LanguageModelHeaders;
}
export interface GoogleVertexAnthropicLanguageModel {
  /**
   * Google Vertex AI Anthropic Configuration
   */
  provider: "google-vertex-anthropic";
  /**
   * The name of the Anthropic language model running on Google Vertex.
   */
  model: string;
  /**
   * Optional display name.
   */
  displayName?: string;
  /**
   * The Google Cloud project ID. Defaults to the `GOOGLE_VERTEX_PROJECT` environment variable.
   */
  project?: string;
  /**
   * The Google Cloud region. Defaults to the `GOOGLE_VERTEX_REGION` environment variable.
   */
  region?: string;
  /**
   * Optional file path to service account credentials JSON. Defaults to the `GOOGLE_APPLICATION_CREDENTIALS` environment variable or application default credentials.
   */
<<<<<<< HEAD
  credentials?: {
    /**
     * The name of the environment variable that contains the token. Only supported in declarative connection configs.
     */
    env: string;
  };
=======
  credentials?:
    | {
        /**
         * The name of the environment variable that contains the token.
         */
        env: string;
      }
    | {
        /**
         * The resource name of a Google Cloud secret. Must be in the format `projects/<project-id>/secrets/<secret-name>/versions/<version-id>`. See https://cloud.google.com/secret-manager/docs/creating-and-accessing-secrets
         */
        googleCloudSecret: string;
      };
>>>>>>> 26ec7af7
  /**
   * Optional base URL.
   */
  baseUrl?: string;
  headers?: LanguageModelHeaders;
}
export interface GoogleVertexLanguageModel {
  /**
   * Google Vertex AI Configuration
   */
  provider: "google-vertex";
  /**
   * The name of the language model.
   */
  model: string;
  /**
   * Optional display name.
   */
  displayName?: string;
  /**
   * The Google Cloud project ID. Defaults to the `GOOGLE_VERTEX_PROJECT` environment variable.
   */
  project?: string;
  /**
   * The Google Cloud region. Defaults to the `GOOGLE_VERTEX_REGION` environment variable.
   */
  region?: string;
  /**
   * Optional file path to service account credentials JSON. Defaults to the `GOOGLE_APPLICATION_CREDENTIALS` environment variable or application default credentials.
   */
<<<<<<< HEAD
  credentials?: {
    /**
     * The name of the environment variable that contains the token. Only supported in declarative connection configs.
     */
    env: string;
  };
=======
  credentials?:
    | {
        /**
         * The name of the environment variable that contains the token.
         */
        env: string;
      }
    | {
        /**
         * The resource name of a Google Cloud secret. Must be in the format `projects/<project-id>/secrets/<secret-name>/versions/<version-id>`. See https://cloud.google.com/secret-manager/docs/creating-and-accessing-secrets
         */
        googleCloudSecret: string;
      };
>>>>>>> 26ec7af7
  /**
   * Optional base URL.
   */
  baseUrl?: string;
  headers?: LanguageModelHeaders;
}
export interface MistralLanguageModel {
  /**
   * Mistral AI Configuration
   */
  provider: "mistral";
  /**
   * The name of the language model.
   */
  model: string;
  /**
   * Optional display name.
   */
  displayName?: string;
  /**
   * Optional API key to use with the model. Defaults to the `MISTRAL_API_KEY` environment variable.
   */
<<<<<<< HEAD
  token?: {
    /**
     * The name of the environment variable that contains the token. Only supported in declarative connection configs.
     */
    env: string;
  };
=======
  token?:
    | {
        /**
         * The name of the environment variable that contains the token.
         */
        env: string;
      }
    | {
        /**
         * The resource name of a Google Cloud secret. Must be in the format `projects/<project-id>/secrets/<secret-name>/versions/<version-id>`. See https://cloud.google.com/secret-manager/docs/creating-and-accessing-secrets
         */
        googleCloudSecret: string;
      };
>>>>>>> 26ec7af7
  /**
   * Optional base URL.
   */
  baseUrl?: string;
  headers?: LanguageModelHeaders;
}
export interface OpenAILanguageModel {
  /**
   * OpenAI Configuration
   */
  provider: "openai";
  /**
   * The name of the language model.
   */
  model: string;
  /**
   * Optional display name.
   */
  displayName?: string;
  /**
   * Optional API key to use with the model. Defaults to the `OPENAI_API_KEY` environment variable.
   */
<<<<<<< HEAD
  token?: {
    /**
     * The name of the environment variable that contains the token. Only supported in declarative connection configs.
     */
    env: string;
  };
=======
  token?:
    | {
        /**
         * The name of the environment variable that contains the token.
         */
        env: string;
      }
    | {
        /**
         * The resource name of a Google Cloud secret. Must be in the format `projects/<project-id>/secrets/<secret-name>/versions/<version-id>`. See https://cloud.google.com/secret-manager/docs/creating-and-accessing-secrets
         */
        googleCloudSecret: string;
      };
>>>>>>> 26ec7af7
  /**
   * Optional base URL.
   */
  baseUrl?: string;
  /**
   * The reasoning effort to use with the model. Defaults to `medium`. See https://platform.openai.com/docs/guides/reasoning#get-started-with-reasonings
   */
  reasoningEffort?: string;
  headers?: LanguageModelHeaders;
}
export interface OpenAICompatibleLanguageModel {
  /**
   * OpenAI Compatible Configuration
   */
  provider: "openai-compatible";
  /**
   * The name of the language model.
   */
  model: string;
  /**
   * Optional display name.
   */
  displayName?: string;
  /**
   * Optional API key. If specified, adds an `Authorization` header to request headers with the value Bearer <token>.
   */
<<<<<<< HEAD
  token?: {
    /**
     * The name of the environment variable that contains the token. Only supported in declarative connection configs.
     */
    env: string;
  };
=======
  token?:
    | {
        /**
         * The name of the environment variable that contains the token.
         */
        env: string;
      }
    | {
        /**
         * The resource name of a Google Cloud secret. Must be in the format `projects/<project-id>/secrets/<secret-name>/versions/<version-id>`. See https://cloud.google.com/secret-manager/docs/creating-and-accessing-secrets
         */
        googleCloudSecret: string;
      };
>>>>>>> 26ec7af7
  /**
   * Base URL of the OpenAI-compatible chat completions API endpoint.
   */
  baseUrl: string;
  headers?: LanguageModelHeaders;
  queryParams?: LanguageModelQueryParams;
  /**
   * The name of the XML tag to extract reasoning from (without angle brackets). Defaults to `think`.
   */
  reasoningTag?: string;
}
/**
 * Optional query parameters to include in the request url.
 */
export interface LanguageModelQueryParams {
  /**
   * This interface was referenced by `LanguageModelQueryParams`'s JSON-Schema definition
   * via the `patternProperty` "^[!#$%&'*+\-.^_`|~0-9A-Za-z]+$".
   */
  [k: string]:
    | string
<<<<<<< HEAD
    | {
        /**
         * The name of the environment variable that contains the token. Only supported in declarative connection configs.
         */
        env: string;
      };
=======
    | (
        | {
            /**
             * The name of the environment variable that contains the token.
             */
            env: string;
          }
        | {
            /**
             * The resource name of a Google Cloud secret. Must be in the format `projects/<project-id>/secrets/<secret-name>/versions/<version-id>`. See https://cloud.google.com/secret-manager/docs/creating-and-accessing-secrets
             */
            googleCloudSecret: string;
          }
      );
>>>>>>> 26ec7af7
}
export interface OpenRouterLanguageModel {
  /**
   * OpenRouter Configuration
   */
  provider: "openrouter";
  /**
   * The name of the language model.
   */
  model: string;
  /**
   * Optional display name.
   */
  displayName?: string;
  /**
   * Optional API key to use with the model. Defaults to the `OPENROUTER_API_KEY` environment variable.
   */
<<<<<<< HEAD
  token?: {
    /**
     * The name of the environment variable that contains the token. Only supported in declarative connection configs.
     */
    env: string;
  };
=======
  token?:
    | {
        /**
         * The name of the environment variable that contains the token.
         */
        env: string;
      }
    | {
        /**
         * The resource name of a Google Cloud secret. Must be in the format `projects/<project-id>/secrets/<secret-name>/versions/<version-id>`. See https://cloud.google.com/secret-manager/docs/creating-and-accessing-secrets
         */
        googleCloudSecret: string;
      };
>>>>>>> 26ec7af7
  /**
   * Optional base URL.
   */
  baseUrl?: string;
  headers?: LanguageModelHeaders;
}
export interface XaiLanguageModel {
  /**
   * xAI Configuration
   */
  provider: "xai";
  /**
   * The name of the language model.
   */
  model: string;
  /**
   * Optional display name.
   */
  displayName?: string;
  /**
   * Optional API key to use with the model. Defaults to the `XAI_API_KEY` environment variable.
   */
<<<<<<< HEAD
  token?: {
    /**
     * The name of the environment variable that contains the token. Only supported in declarative connection configs.
     */
    env: string;
  };
=======
  token?:
    | {
        /**
         * The name of the environment variable that contains the token.
         */
        env: string;
      }
    | {
        /**
         * The resource name of a Google Cloud secret. Must be in the format `projects/<project-id>/secrets/<secret-name>/versions/<version-id>`. See https://cloud.google.com/secret-manager/docs/creating-and-accessing-secrets
         */
        googleCloudSecret: string;
      };
>>>>>>> 26ec7af7
  /**
   * Optional base URL.
   */
  baseUrl?: string;
  headers?: LanguageModelHeaders;
}<|MERGE_RESOLUTION|>--- conflicted
+++ resolved
@@ -30,64 +30,38 @@
   /**
    * Optional access key ID to use with the model. Defaults to the `AWS_ACCESS_KEY_ID` environment variable.
    */
-<<<<<<< HEAD
-  accessKeyId?: {
-    /**
-     * The name of the environment variable that contains the token. Only supported in declarative connection configs.
-     */
-    env: string;
-  };
+  accessKeyId?:
+    | {
+        /**
+         * The name of the environment variable that contains the token.
+         */
+        env: string;
+      }
+    | {
+        /**
+         * The resource name of a Google Cloud secret. Must be in the format `projects/<project-id>/secrets/<secret-name>/versions/<version-id>`. See https://cloud.google.com/secret-manager/docs/creating-and-accessing-secrets
+         */
+        googleCloudSecret: string;
+      };
   /**
    * Optional secret access key to use with the model. Defaults to the `AWS_SECRET_ACCESS_KEY` environment variable.
    */
-  accessKeySecret?: {
-    /**
-     * The name of the environment variable that contains the token. Only supported in declarative connection configs.
-     */
-    env: string;
-  };
+  accessKeySecret?:
+    | {
+        /**
+         * The name of the environment variable that contains the token.
+         */
+        env: string;
+      }
+    | {
+        /**
+         * The resource name of a Google Cloud secret. Must be in the format `projects/<project-id>/secrets/<secret-name>/versions/<version-id>`. See https://cloud.google.com/secret-manager/docs/creating-and-accessing-secrets
+         */
+        googleCloudSecret: string;
+      };
   /**
    * Optional session token to use with the model. Defaults to the `AWS_SESSION_TOKEN` environment variable.
    */
-  sessionToken?: {
-    /**
-     * The name of the environment variable that contains the token. Only supported in declarative connection configs.
-     */
-    env: string;
-  };
-=======
-  accessKeyId?:
-    | {
-        /**
-         * The name of the environment variable that contains the token.
-         */
-        env: string;
-      }
-    | {
-        /**
-         * The resource name of a Google Cloud secret. Must be in the format `projects/<project-id>/secrets/<secret-name>/versions/<version-id>`. See https://cloud.google.com/secret-manager/docs/creating-and-accessing-secrets
-         */
-        googleCloudSecret: string;
-      };
-  /**
-   * Optional secret access key to use with the model. Defaults to the `AWS_SECRET_ACCESS_KEY` environment variable.
-   */
-  accessKeySecret?:
-    | {
-        /**
-         * The name of the environment variable that contains the token.
-         */
-        env: string;
-      }
-    | {
-        /**
-         * The resource name of a Google Cloud secret. Must be in the format `projects/<project-id>/secrets/<secret-name>/versions/<version-id>`. See https://cloud.google.com/secret-manager/docs/creating-and-accessing-secrets
-         */
-        googleCloudSecret: string;
-      };
-  /**
-   * Optional session token to use with the model. Defaults to the `AWS_SESSION_TOKEN` environment variable.
-   */
   sessionToken?:
     | {
         /**
@@ -101,7 +75,6 @@
          */
         googleCloudSecret: string;
       };
->>>>>>> 26ec7af7
   /**
    * The AWS region. Defaults to the `AWS_REGION` environment variable.
    */
@@ -122,14 +95,6 @@
    */
   [k: string]:
     | string
-<<<<<<< HEAD
-    | {
-        /**
-         * The name of the environment variable that contains the token. Only supported in declarative connection configs.
-         */
-        env: string;
-      };
-=======
     | (
         | {
             /**
@@ -144,7 +109,6 @@
             googleCloudSecret: string;
           }
       );
->>>>>>> 26ec7af7
 }
 export interface AnthropicLanguageModel {
   /**
@@ -162,28 +126,19 @@
   /**
    * Optional API key to use with the model. Defaults to the `ANTHROPIC_API_KEY` environment variable.
    */
-<<<<<<< HEAD
-  token?: {
-    /**
-     * The name of the environment variable that contains the token. Only supported in declarative connection configs.
-     */
-    env: string;
-  };
-=======
-  token?:
-    | {
-        /**
-         * The name of the environment variable that contains the token.
-         */
-        env: string;
-      }
-    | {
-        /**
-         * The resource name of a Google Cloud secret. Must be in the format `projects/<project-id>/secrets/<secret-name>/versions/<version-id>`. See https://cloud.google.com/secret-manager/docs/creating-and-accessing-secrets
-         */
-        googleCloudSecret: string;
-      };
->>>>>>> 26ec7af7
+  token?:
+    | {
+        /**
+         * The name of the environment variable that contains the token.
+         */
+        env: string;
+      }
+    | {
+        /**
+         * The resource name of a Google Cloud secret. Must be in the format `projects/<project-id>/secrets/<secret-name>/versions/<version-id>`. See https://cloud.google.com/secret-manager/docs/creating-and-accessing-secrets
+         */
+        googleCloudSecret: string;
+      };
   /**
    * Optional base URL.
    */
@@ -210,28 +165,19 @@
   /**
    * Optional API key to use with the model. Defaults to the `AZURE_API_KEY` environment variable.
    */
-<<<<<<< HEAD
-  token?: {
-    /**
-     * The name of the environment variable that contains the token. Only supported in declarative connection configs.
-     */
-    env: string;
-  };
-=======
-  token?:
-    | {
-        /**
-         * The name of the environment variable that contains the token.
-         */
-        env: string;
-      }
-    | {
-        /**
-         * The resource name of a Google Cloud secret. Must be in the format `projects/<project-id>/secrets/<secret-name>/versions/<version-id>`. See https://cloud.google.com/secret-manager/docs/creating-and-accessing-secrets
-         */
-        googleCloudSecret: string;
-      };
->>>>>>> 26ec7af7
+  token?:
+    | {
+        /**
+         * The name of the environment variable that contains the token.
+         */
+        env: string;
+      }
+    | {
+        /**
+         * The resource name of a Google Cloud secret. Must be in the format `projects/<project-id>/secrets/<secret-name>/versions/<version-id>`. See https://cloud.google.com/secret-manager/docs/creating-and-accessing-secrets
+         */
+        googleCloudSecret: string;
+      };
   /**
    * Sets a custom api version. Defaults to `preview`.
    */
@@ -258,28 +204,19 @@
   /**
    * Optional API key to use with the model. Defaults to the `DEEPSEEK_API_KEY` environment variable.
    */
-<<<<<<< HEAD
-  token?: {
-    /**
-     * The name of the environment variable that contains the token. Only supported in declarative connection configs.
-     */
-    env: string;
-  };
-=======
-  token?:
-    | {
-        /**
-         * The name of the environment variable that contains the token.
-         */
-        env: string;
-      }
-    | {
-        /**
-         * The resource name of a Google Cloud secret. Must be in the format `projects/<project-id>/secrets/<secret-name>/versions/<version-id>`. See https://cloud.google.com/secret-manager/docs/creating-and-accessing-secrets
-         */
-        googleCloudSecret: string;
-      };
->>>>>>> 26ec7af7
+  token?:
+    | {
+        /**
+         * The name of the environment variable that contains the token.
+         */
+        env: string;
+      }
+    | {
+        /**
+         * The resource name of a Google Cloud secret. Must be in the format `projects/<project-id>/secrets/<secret-name>/versions/<version-id>`. See https://cloud.google.com/secret-manager/docs/creating-and-accessing-secrets
+         */
+        googleCloudSecret: string;
+      };
   /**
    * Optional base URL.
    */
@@ -302,28 +239,19 @@
   /**
    * Optional API key to use with the model. Defaults to the `GOOGLE_GENERATIVE_AI_API_KEY` environment variable.
    */
-<<<<<<< HEAD
-  token?: {
-    /**
-     * The name of the environment variable that contains the token. Only supported in declarative connection configs.
-     */
-    env: string;
-  };
-=======
-  token?:
-    | {
-        /**
-         * The name of the environment variable that contains the token.
-         */
-        env: string;
-      }
-    | {
-        /**
-         * The resource name of a Google Cloud secret. Must be in the format `projects/<project-id>/secrets/<secret-name>/versions/<version-id>`. See https://cloud.google.com/secret-manager/docs/creating-and-accessing-secrets
-         */
-        googleCloudSecret: string;
-      };
->>>>>>> 26ec7af7
+  token?:
+    | {
+        /**
+         * The name of the environment variable that contains the token.
+         */
+        env: string;
+      }
+    | {
+        /**
+         * The resource name of a Google Cloud secret. Must be in the format `projects/<project-id>/secrets/<secret-name>/versions/<version-id>`. See https://cloud.google.com/secret-manager/docs/creating-and-accessing-secrets
+         */
+        googleCloudSecret: string;
+      };
   /**
    * Optional base URL.
    */
@@ -354,14 +282,6 @@
   /**
    * Optional file path to service account credentials JSON. Defaults to the `GOOGLE_APPLICATION_CREDENTIALS` environment variable or application default credentials.
    */
-<<<<<<< HEAD
-  credentials?: {
-    /**
-     * The name of the environment variable that contains the token. Only supported in declarative connection configs.
-     */
-    env: string;
-  };
-=======
   credentials?:
     | {
         /**
@@ -375,7 +295,6 @@
          */
         googleCloudSecret: string;
       };
->>>>>>> 26ec7af7
   /**
    * Optional base URL.
    */
@@ -406,14 +325,6 @@
   /**
    * Optional file path to service account credentials JSON. Defaults to the `GOOGLE_APPLICATION_CREDENTIALS` environment variable or application default credentials.
    */
-<<<<<<< HEAD
-  credentials?: {
-    /**
-     * The name of the environment variable that contains the token. Only supported in declarative connection configs.
-     */
-    env: string;
-  };
-=======
   credentials?:
     | {
         /**
@@ -427,7 +338,6 @@
          */
         googleCloudSecret: string;
       };
->>>>>>> 26ec7af7
   /**
    * Optional base URL.
    */
@@ -450,28 +360,19 @@
   /**
    * Optional API key to use with the model. Defaults to the `MISTRAL_API_KEY` environment variable.
    */
-<<<<<<< HEAD
-  token?: {
-    /**
-     * The name of the environment variable that contains the token. Only supported in declarative connection configs.
-     */
-    env: string;
-  };
-=======
-  token?:
-    | {
-        /**
-         * The name of the environment variable that contains the token.
-         */
-        env: string;
-      }
-    | {
-        /**
-         * The resource name of a Google Cloud secret. Must be in the format `projects/<project-id>/secrets/<secret-name>/versions/<version-id>`. See https://cloud.google.com/secret-manager/docs/creating-and-accessing-secrets
-         */
-        googleCloudSecret: string;
-      };
->>>>>>> 26ec7af7
+  token?:
+    | {
+        /**
+         * The name of the environment variable that contains the token.
+         */
+        env: string;
+      }
+    | {
+        /**
+         * The resource name of a Google Cloud secret. Must be in the format `projects/<project-id>/secrets/<secret-name>/versions/<version-id>`. See https://cloud.google.com/secret-manager/docs/creating-and-accessing-secrets
+         */
+        googleCloudSecret: string;
+      };
   /**
    * Optional base URL.
    */
@@ -494,28 +395,19 @@
   /**
    * Optional API key to use with the model. Defaults to the `OPENAI_API_KEY` environment variable.
    */
-<<<<<<< HEAD
-  token?: {
-    /**
-     * The name of the environment variable that contains the token. Only supported in declarative connection configs.
-     */
-    env: string;
-  };
-=======
-  token?:
-    | {
-        /**
-         * The name of the environment variable that contains the token.
-         */
-        env: string;
-      }
-    | {
-        /**
-         * The resource name of a Google Cloud secret. Must be in the format `projects/<project-id>/secrets/<secret-name>/versions/<version-id>`. See https://cloud.google.com/secret-manager/docs/creating-and-accessing-secrets
-         */
-        googleCloudSecret: string;
-      };
->>>>>>> 26ec7af7
+  token?:
+    | {
+        /**
+         * The name of the environment variable that contains the token.
+         */
+        env: string;
+      }
+    | {
+        /**
+         * The resource name of a Google Cloud secret. Must be in the format `projects/<project-id>/secrets/<secret-name>/versions/<version-id>`. See https://cloud.google.com/secret-manager/docs/creating-and-accessing-secrets
+         */
+        googleCloudSecret: string;
+      };
   /**
    * Optional base URL.
    */
@@ -542,28 +434,19 @@
   /**
    * Optional API key. If specified, adds an `Authorization` header to request headers with the value Bearer <token>.
    */
-<<<<<<< HEAD
-  token?: {
-    /**
-     * The name of the environment variable that contains the token. Only supported in declarative connection configs.
-     */
-    env: string;
-  };
-=======
-  token?:
-    | {
-        /**
-         * The name of the environment variable that contains the token.
-         */
-        env: string;
-      }
-    | {
-        /**
-         * The resource name of a Google Cloud secret. Must be in the format `projects/<project-id>/secrets/<secret-name>/versions/<version-id>`. See https://cloud.google.com/secret-manager/docs/creating-and-accessing-secrets
-         */
-        googleCloudSecret: string;
-      };
->>>>>>> 26ec7af7
+  token?:
+    | {
+        /**
+         * The name of the environment variable that contains the token.
+         */
+        env: string;
+      }
+    | {
+        /**
+         * The resource name of a Google Cloud secret. Must be in the format `projects/<project-id>/secrets/<secret-name>/versions/<version-id>`. See https://cloud.google.com/secret-manager/docs/creating-and-accessing-secrets
+         */
+        googleCloudSecret: string;
+      };
   /**
    * Base URL of the OpenAI-compatible chat completions API endpoint.
    */
@@ -585,14 +468,6 @@
    */
   [k: string]:
     | string
-<<<<<<< HEAD
-    | {
-        /**
-         * The name of the environment variable that contains the token. Only supported in declarative connection configs.
-         */
-        env: string;
-      };
-=======
     | (
         | {
             /**
@@ -607,7 +482,6 @@
             googleCloudSecret: string;
           }
       );
->>>>>>> 26ec7af7
 }
 export interface OpenRouterLanguageModel {
   /**
@@ -625,28 +499,19 @@
   /**
    * Optional API key to use with the model. Defaults to the `OPENROUTER_API_KEY` environment variable.
    */
-<<<<<<< HEAD
-  token?: {
-    /**
-     * The name of the environment variable that contains the token. Only supported in declarative connection configs.
-     */
-    env: string;
-  };
-=======
-  token?:
-    | {
-        /**
-         * The name of the environment variable that contains the token.
-         */
-        env: string;
-      }
-    | {
-        /**
-         * The resource name of a Google Cloud secret. Must be in the format `projects/<project-id>/secrets/<secret-name>/versions/<version-id>`. See https://cloud.google.com/secret-manager/docs/creating-and-accessing-secrets
-         */
-        googleCloudSecret: string;
-      };
->>>>>>> 26ec7af7
+  token?:
+    | {
+        /**
+         * The name of the environment variable that contains the token.
+         */
+        env: string;
+      }
+    | {
+        /**
+         * The resource name of a Google Cloud secret. Must be in the format `projects/<project-id>/secrets/<secret-name>/versions/<version-id>`. See https://cloud.google.com/secret-manager/docs/creating-and-accessing-secrets
+         */
+        googleCloudSecret: string;
+      };
   /**
    * Optional base URL.
    */
@@ -669,28 +534,19 @@
   /**
    * Optional API key to use with the model. Defaults to the `XAI_API_KEY` environment variable.
    */
-<<<<<<< HEAD
-  token?: {
-    /**
-     * The name of the environment variable that contains the token. Only supported in declarative connection configs.
-     */
-    env: string;
-  };
-=======
-  token?:
-    | {
-        /**
-         * The name of the environment variable that contains the token.
-         */
-        env: string;
-      }
-    | {
-        /**
-         * The resource name of a Google Cloud secret. Must be in the format `projects/<project-id>/secrets/<secret-name>/versions/<version-id>`. See https://cloud.google.com/secret-manager/docs/creating-and-accessing-secrets
-         */
-        googleCloudSecret: string;
-      };
->>>>>>> 26ec7af7
+  token?:
+    | {
+        /**
+         * The name of the environment variable that contains the token.
+         */
+        env: string;
+      }
+    | {
+        /**
+         * The resource name of a Google Cloud secret. Must be in the format `projects/<project-id>/secrets/<secret-name>/versions/<version-id>`. See https://cloud.google.com/secret-manager/docs/creating-and-accessing-secrets
+         */
+        googleCloudSecret: string;
+      };
   /**
    * Optional base URL.
    */
